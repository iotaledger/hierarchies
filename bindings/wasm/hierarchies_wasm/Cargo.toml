[package]
name = "hierarchies_wasm"
version = "0.1.6-alpha"
authors = ["IOTA Stiftung"]
edition = "2024"
homepage = "https://www.iota.org"
keywords = ["iota", "tangle", "wasm"]
license = "Apache-2.0"
publish = false
readme = "README.md"
repository = "https://github.com/iotaledger/hierarchies"
resolver = "2"
description = "Web Assembly bindings for the hierarchies crate."

[lib]
crate-type = ["cdylib", "rlib"]

[dependencies]
anyhow = "1.0"
console_error_panic_hook = "0.1"
<<<<<<< HEAD
iota_interaction = { package = "iota_interaction", git = "https://github.com/iotaledger/product-core.git", branch = "feat/full-package-history", default-features = false }
iota_interaction_ts = { package = "iota_interaction_ts", git = "https://github.com/iotaledger/product-core.git", branch = "feat/full-package-history" }
=======
iota_interaction = { package = "iota_interaction", git = "https://github.com/iotaledger/product-core.git", tag = "v0.8.6", default-features = false }
iota_interaction_ts = { package = "iota_interaction_ts", git = "https://github.com/iotaledger/product-core.git", tag = "v0.8.6" }
>>>>>>> be799ab2
js-sys = { version = "0.3" }
serde = { version = "1.0", features = ["derive"] }
serde-wasm-bindgen = "0.6"
wasm-bindgen = { version = "=0.2.102", features = ["serde-serialize"] }
wasm-bindgen-futures = { version = "0.4", default-features = false }

[dependencies.hierarchies]
path = "../../../hierarchies-rs/hierarchies"
default-features = false
features = ["default-http-client", "gas-station"]

[dependencies.product_common]
package = "product_common"
git = "https://github.com/iotaledger/product-core.git"
<<<<<<< HEAD
branch = "feat/full-package-history"
=======
tag = "v0.8.6"
>>>>>>> be799ab2
features = [
  "default-http-client",
  "binding-utils",
  "bindings",
  "core-client",
  "gas-station",
  "transaction",
]

[lints.clippy]
# can be removed as soon as fix has been added to clippy
# see https://github.com/rust-lang/rust-clippy/issues/12377
empty_docs = "allow"

[lints.rust]
# required for current wasm_bindgen version
unexpected_cfgs = { level = "warn", check-cfg = ["cfg(wasm_bindgen_unstable_test_coverage)"] }

[profile.release]
opt-level = "s"
lto = true
# Enabling debug for profile.release may lead to more helpful logged call stacks.
# TODO: Clarify if 'debug = true' facilitates error analysis via console logs.
#       If not, remove the next line
#       If yes, describe the helping effect in the comment above
# debug = true<|MERGE_RESOLUTION|>--- conflicted
+++ resolved
@@ -18,13 +18,8 @@
 [dependencies]
 anyhow = "1.0"
 console_error_panic_hook = "0.1"
-<<<<<<< HEAD
-iota_interaction = { package = "iota_interaction", git = "https://github.com/iotaledger/product-core.git", branch = "feat/full-package-history", default-features = false }
-iota_interaction_ts = { package = "iota_interaction_ts", git = "https://github.com/iotaledger/product-core.git", branch = "feat/full-package-history" }
-=======
 iota_interaction = { package = "iota_interaction", git = "https://github.com/iotaledger/product-core.git", tag = "v0.8.6", default-features = false }
 iota_interaction_ts = { package = "iota_interaction_ts", git = "https://github.com/iotaledger/product-core.git", tag = "v0.8.6" }
->>>>>>> be799ab2
 js-sys = { version = "0.3" }
 serde = { version = "1.0", features = ["derive"] }
 serde-wasm-bindgen = "0.6"
@@ -39,11 +34,7 @@
 [dependencies.product_common]
 package = "product_common"
 git = "https://github.com/iotaledger/product-core.git"
-<<<<<<< HEAD
-branch = "feat/full-package-history"
-=======
 tag = "v0.8.6"
->>>>>>> be799ab2
 features = [
   "default-http-client",
   "binding-utils",
