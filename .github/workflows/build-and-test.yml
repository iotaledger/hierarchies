--- conflicted
+++ resolved
@@ -216,55 +216,54 @@
       run-unit-tests: false
       output-artifact-name: hierarchies-wasm-bindings-build
 
-<<<<<<< HEAD
-  # test-wasm:
-  #   needs: build-wasm
-  #   if: ${{ needs.check-for-run-condition.outputs.should-run == 'true' }}
-  #   runs-on: ubuntu-24.04
-  #   strategy:
-  #     fail-fast: false
-  #     matrix:
-  #       os: [ubuntu-24.04]
-  #       include:
-  #         - os: ubuntu-24.04
-
-  #   steps:
-  #     - uses: actions/checkout@v3
-
-  #     - name: Set up Node.js
-  #       uses: actions/setup-node@v1
-  #       with:
-  #         node-version: 20.x
-
-  #     - name: Install JS dependencies
-  #       run: npm ci
-  #       working-directory: bindings/wasm/hierarchies_wasm
-
-  #     - name: Download bindings/wasm/hierarchies_wasm artifacts
-  #       uses: actions/download-artifact@v4
-  #       with:
-  #         name: hierarchies-wasm-bindings-build
-  #         path: bindings/wasm/hierarchies_wasm
-
-  #     - name: Start iota sandbox
-  #       uses: "./.github/actions/iota/setup"
-  #       with:
-  #         iota-version: ${{ env.IOTA_VERSION }}
-
-  #     - name: publish Trust Hierarchies Move package
-  #       if: matrix.os != 'windows-latest'
-  #       # publish the package and set the IOTA_HIERARCHIES_PKG_ID env variable
-  #       run: echo "IOTA_HIERARCHIES_PKG_ID=$(./publish_package.sh)" >> "$GITHUB_ENV"
-  #       working-directory: trust_hierarchies_move/scripts/
-
-  #     - name: Install JS dependencies
-  #       run: npm ci
-  #       working-directory: bindings/wasm/hierarchies_wasm
-
-  #     - name: Run Wasm examples
-  #       #run: npm run test:readme && npm run test:node
-  #       run: npm run test:node
-  #       working-directory: bindings/wasm/hierarchies_wasm
+  test-wasm:
+    needs: build-wasm
+    if: ${{ needs.check-for-run-condition.outputs.should-run == 'true' }}
+    runs-on: ubuntu-24.04
+    strategy:
+      fail-fast: false
+      matrix:
+        os: [ubuntu-24.04]
+        include:
+          - os: ubuntu-24.04
+
+    steps:
+      - uses: actions/checkout@v3
+
+      - name: Set up Node.js
+        uses: actions/setup-node@v4
+        with:
+          node-version: 20.x
+
+      - name: Install JS dependencies
+        run: npm ci
+        working-directory: bindings/wasm/hierarchies_wasm
+
+      - name: Download bindings/wasm/hierarchies_wasm artifacts
+        uses: actions/download-artifact@v4
+        with:
+          name: hierarchies-wasm-bindings-build
+          path: bindings/wasm/hierarchies_wasm
+
+      - name: Start iota sandbox
+        uses: './.github/actions/iota/setup'
+        with:
+          iota-version: ${{ env.IOTA_VERSION }}
+
+      - name: publish Trust Hierarchies Move package
+        if: matrix.os != 'windows-latest'
+        # publish the package and set the IOTA_HIERARCHIES_PKG_ID env variable
+        run: echo "IOTA_HIERARCHIES_PKG_ID=$(./publish_hierarchies.sh)" >> "$GITHUB_ENV"
+        working-directory: hierarchies-move/scripts/
+
+      - name: Install JS dependencies
+        run: npm ci
+        working-directory: bindings/wasm/hierarchies_wasm
+
+      - name: Run Wasm examples
+        #run: npm run test:readme && npm run test:node
+        run: npm run test:node
+        working-directory: bindings/wasm/hierarchies_wasm
 #  test-wasm-browser:
 #    needs: build-wasm
 #    if: ${{ needs.check-for-run-condition.outputs.should-run == 'true' }}
@@ -314,104 +313,4 @@
 #            IOTA_HIERARCHIES_PKG_ID=${{ env.IOTA_HIERARCHIES_PKG_ID }}
 #
 #      - name: Run cypress
-#        run: docker run --network host cypress-test test:browser:${{ matrix.browser }}
-=======
-  test-wasm:
-    needs: build-wasm
-    if: ${{ needs.check-for-run-condition.outputs.should-run == 'true' }}
-    runs-on: ubuntu-24.04
-    strategy:
-      fail-fast: false
-      matrix:
-        os: [ubuntu-24.04]
-        include:
-          - os: ubuntu-24.04
-
-    steps:
-      - uses: actions/checkout@v3
-
-      - name: Set up Node.js
-        uses: actions/setup-node@v4
-        with:
-          node-version: 20.x
-
-      - name: Install JS dependencies
-        run: npm ci
-        working-directory: bindings/wasm/hierarchies_wasm
-
-      - name: Download bindings/wasm/hierarchies_wasm artifacts
-        uses: actions/download-artifact@v4
-        with:
-          name: hierarchies-wasm-bindings-build
-          path: bindings/wasm/hierarchies_wasm
-
-      - name: Start iota sandbox
-        uses: './.github/actions/iota/setup'
-        with:
-          iota-version: ${{ env.IOTA_VERSION }}
-
-      - name: publish Trust Hierarchies Move package
-        if: matrix.os != 'windows-latest'
-        # publish the package and set the IOTA_ITH_PKG_ID env variable
-        run: echo "IOTA_ITH_PKG_ID=$(./publish_package.sh)" >> "$GITHUB_ENV"
-        working-directory: ith.move/scripts/
-
-      - name: Install JS dependencies
-        run: npm ci
-        working-directory: bindings/wasm/hierarchies_wasm
-
-      - name: Run Wasm examples
-        run: npm run test:node
-        working-directory: bindings/wasm/hierarchies_wasm
-
-        #  test-wasm-browser:
-    #    needs: build-wasm
-    #    if: ${{ needs.check-for-run-condition.outputs.should-run == 'true' }}
-    #    runs-on: ubuntu-24.04
-    #    strategy:
-    #      fail-fast: false
-    #      matrix:
-    #        browser: [chrome, firefox]
-    #
-    #    steps:
-    #      - uses: actions/checkout@v3
-    #
-    #      - name: Set up Node.js
-    #        uses: actions/setup-node@v1
-    #        with:
-    #          node-version: 20.x
-    #
-    #      - name: Install JS dependencies
-    #        run: npm ci
-    #        working-directory: bindings/wasm/hierarchies_wasm
-    #
-    #      - name: Download bindings/wasm/hierarchies_wasm artifacts
-    #        uses: actions/download-artifact@v4
-    #        with:
-    #          name: hierarchies-wasm-bindings-build
-    #          path: bindings/wasm/hierarchies_wasm
-    #
-    #      - name: Start iota sandbox
-    #        uses: "./.github/actions/iota/setup"
-    #        with:
-    #          iota-version: ${{ env.IOTA_VERSION }}
-    #
-    #      - name: publish Trust Hierarchies Move package
-    #        # publish the package and set the IOTA_ITH_PKG_ID env variable
-    #        run: echo "IOTA_ITH_PKG_ID=$(./publish_ith.sh)" >> "$GITHUB_ENV"
-    #        working-directory: ith.move/scripts/
-    #
-    #      - name: Build Docker image
-    #        uses: docker/build-push-action@v6.2.0
-    #        with:
-    #          context: bindings/wasm/
-    #          file: bindings/wasm/hierarchies_wasm/cypress/Dockerfile
-    #          push: false
-    #          tags: cypress-test:latest
-    #          load: true
-    #          build-args: |
-    #            IOTA_ITH_PKG_ID=${{ env.IOTA_ITH_PKG_ID }}
-    #
-    #      - name: Run cypress
-    #        run: docker run --network host cypress-test test:browser:${{ matrix.browser }}
->>>>>>> 65d7cff1
+#        run: docker run --network host cypress-test test:browser:${{ matrix.browser }}