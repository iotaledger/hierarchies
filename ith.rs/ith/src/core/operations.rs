--- conflicted
+++ resolved
@@ -15,17 +15,14 @@
 use iota_sdk::types::transaction::Command;
 use product_common::core_client::CoreClientReadOnly;
 
-<<<<<<< HEAD
 use crate::core::types::statements::name::StatementName;
 use crate::core::types::statements::value::StatementValue;
 use crate::core::types::statements::{new_property_statement, Statement};
 use crate::core::types::Capability;
-=======
 use crate::core::types::{
     new_statement, new_statement_name, new_statement_value_number, new_statement_value_string, Capability, Statement,
     StatementName, StatementValue,
 };
->>>>>>> 124e55e4
 use crate::error::Error;
 use crate::utils::{self};
 
@@ -184,26 +181,19 @@
 
         let allow_any = ptb.pure(allow_any)?;
 
-<<<<<<< HEAD
-        let statement_names = statement_name.to_ptb(&mut ptb, client.package_id())?;
-=======
         let statement_names = new_statement_name(statement_name, &mut ptb, client.package_id())?;
->>>>>>> 124e55e4
 
         let value_tag = StatementValue::move_type(client.package_id());
 
         let mut values_of_property = vec![];
-<<<<<<< HEAD
         for property_value in allowed_values {
             let value = property_value.to_ptb(&mut ptb, client.package_id())?;
-=======
         for statement_value in allowed_values {
             let value = match statement_value {
                 StatementValue::Text(text) => new_statement_value_string(text, &mut ptb, client.package_id())?,
                 StatementValue::Number(number) => new_statement_value_number(number, &mut ptb, client.package_id())?,
             };
 
->>>>>>> 124e55e4
             values_of_property.push(value);
         }
 
@@ -242,7 +232,6 @@
         let fed_ref = ITHImpl::get_fed_ref(client, federation_id).await?;
         let fed_ref = ptb.obj(fed_ref)?;
 
-<<<<<<< HEAD
         let receiver = ptb.pure(receiver)?;
 
         let statements = new_property_statement(client.package_id(), &mut ptb, wanted_statements)?;
@@ -251,98 +240,81 @@
             client.package_id(),
             ident_str!(MAIN_ITH_MODULE).into(),
             ident_str!("accredit_to_attest").into(),
-=======
+            vec![],
+            vec![fed_ref, cap, receiver, statements],
+        );
+
+        let tx = ptb.finish();
+
+        Ok(tx)
+    }
+
+    async fn accredit<C>(
+        federation_id: ObjectID,
+        receiver: ObjectID,
+        wanted_statements: Vec<Statement>,
+        owner: IotaAddress,
+        client: &C,
+    ) -> Result<ProgrammableTransaction, Error>
+    where
+        C: CoreClientReadOnly + OptionalSync,
+    {
+        let mut ptb = ProgrammableTransactionBuilder::new();
+
+        let cap = ITHImpl::get_cap(client, Capability::Accredit, owner).await?;
+
+        let cap = ptb.obj(ObjectArg::ImmOrOwnedObject(cap))?;
+
+        let fed_ref = ITHImpl::get_fed_ref(client, federation_id).await?;
+        let fed_ref = ptb.obj(fed_ref)?;
+
+        let receiver = ptb.pure(receiver)?;
+
+        let statements = new_property_statement(client.package_id(), &mut ptb, wanted_statements)?;
+
+        ptb.programmable_move_call(
+            client.package_id(),
+            ident_str!(MAIN_ITH_MODULE).into(),
+            ident_str!("accredit").into(),
+            vec![],
+            vec![fed_ref, cap, receiver, statements],
+        );
+
+        let tx = ptb.finish();
+
+        Ok(tx)
+    }
+
+    // Revokes Statement by setting the validity to a specific time
+
+    async fn revoke_statement<C>(
+        federation_id: ObjectID,
+        statement_name: StatementName,
+        valid_to_ms: u64,
+        owner: IotaAddress,
+        client: &C,
+    ) -> Result<ProgrammableTransaction, Error>
+    where
+        C: CoreClientReadOnly + OptionalSync,
+    {
+        let mut ptb = ProgrammableTransactionBuilder::new();
+
+        let cap = ITHImpl::get_cap(client, Capability::RootAuthority, owner).await?;
+
+        let cap = ptb.obj(ObjectArg::ImmOrOwnedObject(cap))?;
+
+        let fed_ref = ITHImpl::get_fed_ref(client, federation_id).await?;
+        let fed_ref = ptb.obj(fed_ref)?;
+
+        let statement_names = statement_name.to_ptb(&mut ptb, client.package_id())?;
+
+        let valid_to_ms = ptb.pure(valid_to_ms)?;
         let statement_names = new_statement_name(statement_name, &mut ptb, client.package_id())?;
 
         ptb.programmable_move_call(
             client.package_id(),
             ident_str!(move_names::MODULE_MAIN).into(),
             ident_str!("remove_statement").into(),
->>>>>>> 124e55e4
-            vec![],
-            vec![fed_ref, cap, receiver, statements],
-        );
-
-        let tx = ptb.finish();
-
-        Ok(tx)
-    }
-
-    async fn accredit<C>(
-        federation_id: ObjectID,
-        receiver: ObjectID,
-        wanted_statements: Vec<Statement>,
-        owner: IotaAddress,
-        client: &C,
-    ) -> Result<ProgrammableTransaction, Error>
-    where
-        C: CoreClientReadOnly + OptionalSync,
-    {
-        let mut ptb = ProgrammableTransactionBuilder::new();
-
-        let cap = ITHImpl::get_cap(client, Capability::Accredit, owner).await?;
-
-        let cap = ptb.obj(ObjectArg::ImmOrOwnedObject(cap))?;
-
-        let fed_ref = ITHImpl::get_fed_ref(client, federation_id).await?;
-        let fed_ref = ptb.obj(fed_ref)?;
-
-        let receiver = ptb.pure(receiver)?;
-
-        let statements = new_property_statement(client.package_id(), &mut ptb, wanted_statements)?;
-
-        ptb.programmable_move_call(
-            client.package_id(),
-<<<<<<< HEAD
-            ident_str!(MAIN_ITH_MODULE).into(),
-            ident_str!("accredit").into(),
-=======
-            ident_str!(move_names::PACKAGE_NAME).into(),
-            ident_str!("revoke_accreditation_to_attest").into(),
->>>>>>> 124e55e4
-            vec![],
-            vec![fed_ref, cap, receiver, statements],
-        );
-
-        let tx = ptb.finish();
-
-        Ok(tx)
-    }
-
-    // Revokes Statement by setting the validity to a specific time
-
-    async fn revoke_statement<C>(
-        federation_id: ObjectID,
-        statement_name: StatementName,
-        valid_to_ms: u64,
-        owner: IotaAddress,
-        client: &C,
-    ) -> Result<ProgrammableTransaction, Error>
-    where
-        C: CoreClientReadOnly + OptionalSync,
-    {
-        let mut ptb = ProgrammableTransactionBuilder::new();
-
-        let cap = ITHImpl::get_cap(client, Capability::RootAuthority, owner).await?;
-
-        let cap = ptb.obj(ObjectArg::ImmOrOwnedObject(cap))?;
-
-        let fed_ref = ITHImpl::get_fed_ref(client, federation_id).await?;
-        let fed_ref = ptb.obj(fed_ref)?;
-
-        let statement_names = statement_name.to_ptb(&mut ptb, client.package_id())?;
-
-        let valid_to_ms = ptb.pure(valid_to_ms)?;
-
-        ptb.programmable_move_call(
-            client.package_id(),
-<<<<<<< HEAD
-            ident_str!(MAIN_ITH_MODULE).into(),
-            ident_str!("revoke_statement").into(),
-=======
-            ident_str!(move_names::PACKAGE_NAME).into(),
-            ident_str!("add_root_authority").into(),
->>>>>>> 124e55e4
             vec![],
             vec![fed_ref, cap, statement_names, valid_to_ms],
         );
@@ -358,13 +330,8 @@
     /// sufficient permissions to revoke the target accreditation.
     async fn revoke_accreditation_to_attest<C>(
         federation_id: ObjectID,
-<<<<<<< HEAD
         entity_id: ObjectID,
         permission_id: ObjectID,
-=======
-        receiver: ObjectID,
-        want_statements: Vec<Statement>,
->>>>>>> 124e55e4
         owner: IotaAddress,
         client: &C,
     ) -> Result<ProgrammableTransaction, Error>
@@ -380,28 +347,16 @@
         let fed_ref = ITHImpl::get_fed_ref(client, federation_id).await?;
         let fed_ref = ptb.obj(fed_ref)?;
 
-<<<<<<< HEAD
         let entity_id = ptb.pure(entity_id)?;
         let permission_id = ptb.pure(permission_id)?;
 
         ptb.programmable_move_call(
             client.package_id(),
             ident_str!(MAIN_ITH_MODULE).into(),
+            ident_str!(move_names::PACKAGE_NAME).into(),
             ident_str!("revoke_accreditation_to_attest").into(),
             vec![],
             vec![fed_ref, cap, entity_id, permission_id],
-=======
-        let receiver_arg = ptb.pure(receiver)?;
-
-        let want_statements = new_statement(client.package_id(), &mut ptb, want_statements)?;
-
-        ptb.programmable_move_call(
-            client.package_id(),
-            ident_str!(move_names::PACKAGE_NAME).into(),
-            ident_str!("create_accreditation_to_accredit").into(),
-            vec![],
-            vec![fed_ref, cap, receiver_arg, want_statements],
->>>>>>> 124e55e4
         );
 
         let tx = ptb.finish();
@@ -415,37 +370,100 @@
     /// The new authority receives a `RootAuthorityCap`. Requires existing `RootAuthorityCap`.
     async fn add_root_authority<C>(
         federation_id: ObjectID,
-<<<<<<< HEAD
         account_id: ObjectID,
-=======
+        owner: IotaAddress,
+        client: &C,
+    ) -> Result<ProgrammableTransaction, Error>
+    where
+        C: CoreClientReadOnly + OptionalSync,
+    {
+        let mut ptb = ProgrammableTransactionBuilder::new();
+
+        let cap = ITHImpl::get_cap(client, Capability::RootAuthority, owner).await?;
+
+        let cap = ptb.obj(ObjectArg::ImmOrOwnedObject(cap))?;
+
+        let fed_ref = ITHImpl::get_fed_ref(client, federation_id).await?;
+        let fed_ref = ptb.obj(fed_ref)?;
+
+        let account_id_arg = ptb.pure(account_id)?;
+
+        ptb.programmable_move_call(
+            client.package_id(),
+            ident_str!(move_names::PACKAGE_NAME).into(),
+            ident_str!("add_root_authority").into(),
+            vec![],
+            vec![fed_ref, cap, account_id_arg],
+        );
+
+        let tx = ptb.finish();
+
+        Ok(tx)
+    }
+
+    /// Grants accreditation permissions to another user.
+    ///
+    /// Allows the receiver to further delegate accreditation rights for the specified statements.
+    /// The granter must have sufficient permissions for all statements being delegated.
+    async fn create_accreditation_to_accredit<C>(
+        federation_id: ObjectID,
         receiver: ObjectID,
         want_statements: Vec<Statement>,
->>>>>>> 124e55e4
-        owner: IotaAddress,
-        client: &C,
-    ) -> Result<ProgrammableTransaction, Error>
-    where
-        C: CoreClientReadOnly + OptionalSync,
-    {
-        let mut ptb = ProgrammableTransactionBuilder::new();
-
-        let cap = ITHImpl::get_cap(client, Capability::RootAuthority, owner).await?;
-
-        let cap = ptb.obj(ObjectArg::ImmOrOwnedObject(cap))?;
-
-        let fed_ref = ITHImpl::get_fed_ref(client, federation_id).await?;
-        let fed_ref = ptb.obj(fed_ref)?;
-
-<<<<<<< HEAD
-        let account_id_arg = ptb.pure(account_id)?;
-
-        ptb.programmable_move_call(
-            client.package_id(),
-            ident_str!(MAIN_ITH_MODULE).into(),
-            ident_str!("add_root_authority").into(),
-            vec![],
-            vec![fed_ref, cap, account_id_arg],
-=======
+        owner: IotaAddress,
+        client: &C,
+    ) -> Result<ProgrammableTransaction, Error>
+    where
+        C: CoreClientReadOnly + OptionalSync,
+    {
+        let mut ptb = ProgrammableTransactionBuilder::new();
+
+        let cap = ITHImpl::get_cap(client, Capability::Accredit, owner).await?;
+
+        let cap = ptb.obj(ObjectArg::ImmOrOwnedObject(cap))?;
+
+        let fed_ref = ITHImpl::get_fed_ref(client, federation_id).await?;
+        let fed_ref = ptb.obj(fed_ref)?;
+
+        let receiver_arg = ptb.pure(receiver)?;
+
+        let want_statements = new_statement(client.package_id(), &mut ptb, want_statements)?;
+
+        ptb.programmable_move_call(
+            client.package_id(),
+            ident_str!(move_names::PACKAGE_NAME).into(),
+            ident_str!("create_accreditation_to_accredit").into(),
+            vec![],
+            vec![fed_ref, cap, receiver_arg, want_statements],
+        );
+
+        let tx = ptb.finish();
+
+        Ok(tx)
+    }
+
+    /// Grants attestation permissions to another user.
+    ///
+    /// Allows the receiver to create attestations for the specified statements.
+    /// The granter must have sufficient permissions for all statements being delegated.
+    async fn create_accreditation_to_attest<C>(
+        federation_id: ObjectID,
+        receiver: ObjectID,
+        want_statements: Vec<Statement>,
+        owner: IotaAddress,
+        client: &C,
+    ) -> Result<ProgrammableTransaction, Error>
+    where
+        C: CoreClientReadOnly + OptionalSync,
+    {
+        let mut ptb = ProgrammableTransactionBuilder::new();
+
+        let cap = ITHImpl::get_cap(client, Capability::Attest, owner).await?;
+
+        let cap = ptb.obj(ObjectArg::ImmOrOwnedObject(cap))?;
+
+        let fed_ref = ITHImpl::get_fed_ref(client, federation_id).await?;
+        let fed_ref = ptb.obj(fed_ref)?;
+
         let receiver_arg = ptb.pure(receiver)?;
 
         let want_statements = new_statement(client.package_id(), &mut ptb, want_statements)?;
@@ -456,17 +474,17 @@
             ident_str!("create_accreditation_to_attest").into(),
             vec![],
             vec![fed_ref, cap, receiver_arg, want_statements],
->>>>>>> 124e55e4
-        );
-
-        let tx = ptb.finish();
-
-        Ok(tx)
-    }
-
-    // Revokes a user's accreditation permissions.
-    // Removes specific accreditation rights from a user. The revoker must have
-    // sufficient permissions to revoke the target accreditation.
+        );
+
+        let tx = ptb.finish();
+
+        Ok(tx)
+    }
+
+    /// Revokes a user's accreditation permissions.
+    ///
+    /// Removes specific accreditation rights from a user. The revoker must have
+    /// sufficient permissions to revoke the target accreditation.
     async fn revoke_accreditation_to_accredit<C>(
         federation_id: ObjectID,
         entity_id: ObjectID,
@@ -491,11 +509,7 @@
 
         ptb.programmable_move_call(
             client.package_id(),
-<<<<<<< HEAD
-            ident_str!(MAIN_ITH_MODULE).into(),
-=======
             ident_str!(move_names::PACKAGE_NAME).into(),
->>>>>>> 124e55e4
             ident_str!("revoke_accreditation_to_accredit").into(),
             vec![],
             vec![fed_ref, cap, entity_id, permission_id],
@@ -684,11 +698,6 @@
         Ok(tx)
     }
 
-<<<<<<< HEAD
-    // Validates a single statement against federation rules.
-    // Checks if the specified attester has permission to attest the given
-    // statement name and value combination according to their accreditations.
-=======
     /// Revokes a statement by setting its validity expiration time.
     ///
     /// Sets a time limit on when a statement is considered valid. After the specified
@@ -733,7 +742,6 @@
     ///
     /// Checks if the specified attester has permission to attest the given
     /// statement name and value combination according to their accreditations.
->>>>>>> 124e55e4
     async fn validate_statement<C>(
         federation_id: ObjectID,
         attester_id: ObjectID,
@@ -751,20 +759,14 @@
 
         let attester_id = ptb.pure(attester_id)?;
 
-<<<<<<< HEAD
         let statement_name = statement_name.to_ptb(&mut ptb, client.package_id())?;
 
-        let statement_value = statement_value.to_ptb(&mut ptb, client.package_id())?;
-
-        let clock = super::get_clock_ref(&mut ptb);
-=======
         let statement_name_arg = new_statement_name(statement_name, &mut ptb, client.package_id())?;
 
         let statement_value_arg = match statement_value {
             StatementValue::Text(text) => new_statement_value_string(text, &mut ptb, client.package_id())?,
             StatementValue::Number(number) => new_statement_value_number(number, &mut ptb, client.package_id())?,
         };
->>>>>>> 124e55e4
 
         ptb.programmable_move_call(
             client.package_id(),
@@ -801,17 +803,6 @@
         let mut statement_values = vec![];
 
         for (statement_name, statement_value) in statements.iter() {
-<<<<<<< HEAD
-            let statement_name = statement_name.to_ptb(&mut ptb, client.package_id())?;
-            statement_names.push(statement_name);
-
-            let statement_value = statement_value.to_ptb(&mut ptb, client.package_id())?;
-            statement_values.push(statement_value);
-        }
-
-        let statement_name_tag = StatementName::move_type(client.package_id());
-        let statement_value_tag = StatementValue::move_type(client.package_id());
-=======
             let names = statement_name.names();
             let name = ptb.pure(names)?;
             let statement_name: Argument = ptb.programmable_move_call(
@@ -853,7 +844,6 @@
         let statement_value_tag = TypeTag::from_str(
             format!("{}::{}::StatementValue", client.package_id(), move_names::MODULE_VALUE).as_str(),
         )?;
->>>>>>> 124e55e4
 
         let statement_names = ptb.command(Command::MakeMoveVec(Some(statement_name_tag.clone()), statement_names));
         let statement_values = ptb.command(Command::MakeMoveVec(
