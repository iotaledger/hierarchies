// Copyright 2020-2025 IOTA Stiftung
// SPDX-License-Identifier: Apache-2.0

<<<<<<< HEAD
=======
//! # ITH Capabilities
//!
//! This module provides capability types for the ITH (IOTA Trust Hierarchy)
//! module.

use core::fmt;
use std::fmt::Display;

>>>>>>> 4111dd4b
use serde::{Deserialize, Serialize};

/// Capabilities are the different types of capabilities that can be issued
/// to an account
#[derive(Debug, Clone, PartialEq, Eq, Serialize, Deserialize)]
pub enum Capability {
    RootAuthority,
    Attest,
    Accredit,
}

impl Display for Capability {
    fn fmt(&self, f: &mut fmt::Formatter<'_>) -> fmt::Result {
        match self {
            Capability::RootAuthority => write!(f, "RootAuthorityCap"),
            Capability::Attest => write!(f, "AttestCap"),
            Capability::Accredit => write!(f, "AccreditCap"),
        }
    }
}<|MERGE_RESOLUTION|>--- conflicted
+++ resolved
@@ -1,8 +1,6 @@
 // Copyright 2020-2025 IOTA Stiftung
 // SPDX-License-Identifier: Apache-2.0
 
-<<<<<<< HEAD
-=======
 //! # ITH Capabilities
 //!
 //! This module provides capability types for the ITH (IOTA Trust Hierarchy)
@@ -11,7 +9,6 @@
 use core::fmt;
 use std::fmt::Display;
 
->>>>>>> 4111dd4b
 use serde::{Deserialize, Serialize};
 
 /// Capabilities are the different types of capabilities that can be issued
