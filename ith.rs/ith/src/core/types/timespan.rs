// Copyright 2020-2025 IOTA Stiftung
// SPDX-License-Identifier: Apache-2.0

<<<<<<< HEAD
=======
//! # ITH Timespan
//!
//! This module provides a struct for representing a timespan.

>>>>>>> 4111dd4b
use serde::{Deserialize, Serialize};

#[derive(Debug, Clone, PartialEq, Eq, Serialize, Default, Deserialize)]
pub struct Timespan {
    pub valid_from_ms: Option<u64>,
    pub valid_until_ms: Option<u64>,
}<|MERGE_RESOLUTION|>--- conflicted
+++ resolved
@@ -1,13 +1,10 @@
 // Copyright 2020-2025 IOTA Stiftung
 // SPDX-License-Identifier: Apache-2.0
 
-<<<<<<< HEAD
-=======
 //! # ITH Timespan
 //!
 //! This module provides a struct for representing a timespan.
 
->>>>>>> 4111dd4b
 use serde::{Deserialize, Serialize};
 
 #[derive(Debug, Clone, PartialEq, Eq, Serialize, Default, Deserialize)]
