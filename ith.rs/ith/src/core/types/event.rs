// Copyright 2020-2025 IOTA Stiftung
// SPDX-License-Identifier: Apache-2.0

<<<<<<< HEAD
=======
//! # ITH Events
//!
//! This module provides event types for the ITH (IOTA Trust Hierarchy) module.

>>>>>>> 4111dd4b
use iota_interaction::types::base_types::ObjectID;
use serde::{Deserialize, Serialize};

/// An event that can be emitted by the ITH.
#[derive(Debug, Clone, PartialEq, Eq, Serialize, Deserialize)]
pub struct Event<D> {
    pub data: D,
}

/// An event that is emitted when a new federation is created.
#[derive(Debug, Clone, PartialEq, Eq, Serialize, Deserialize)]
pub struct FederationCreatedEvent {
    pub federation_address: ObjectID,
}<|MERGE_RESOLUTION|>--- conflicted
+++ resolved
@@ -1,13 +1,10 @@
 // Copyright 2020-2025 IOTA Stiftung
 // SPDX-License-Identifier: Apache-2.0
 
-<<<<<<< HEAD
-=======
 //! # ITH Events
 //!
 //! This module provides event types for the ITH (IOTA Trust Hierarchy) module.
 
->>>>>>> 4111dd4b
 use iota_interaction::types::base_types::ObjectID;
 use serde::{Deserialize, Serialize};
 
