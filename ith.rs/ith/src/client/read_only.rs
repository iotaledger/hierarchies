// Copyright 2020-2025 IOTA Stiftung
// SPDX-License-Identifier: Apache-2.0

//! A read-only client for interacting with IOTA ITH module objects.
//!
//! This client provides methods to query the state and metadata of ITH objects
//! on the IOTA network without requiring signing capabilities.

use std::ops::Deref;

use iota_interaction::types::base_types::{IotaAddress, ObjectID};
use iota_interaction::types::transaction::{ProgrammableTransaction, TransactionKind};
use iota_interaction::{IotaClient, IotaClientTrait};
use product_common::core_client::CoreClientReadOnly;
use product_common::network_name::NetworkName;
use product_common::package_registry::{Env, Metadata};
use serde::de::DeserializeOwned;

use crate::client::{get_object_ref_by_id_with_bcs, network_id};
use crate::core::operations::{ITHImpl, ITHOperations};
use crate::core::types::statements::name::StatementName;
use crate::core::types::statements::value::StatementValue;
use crate::core::types::{Accreditations, Federation};
use crate::error::Error;
use crate::iota_interaction_adapter::IotaClientAdapter;
use crate::package;

/// A read-only client for the ITH.
///
/// This client is used for communicating with the ITH in a read-only manner.
///
/// This client supports both OffChain and OnChain operations on the ITH.
#[derive(Clone)]
pub struct ITHClientReadOnly {
    /// The underlying IOTA client adapter used for communication.
    client: IotaClientAdapter,
    /// The [`ObjectID`] of the deployed ITH package (smart contract).
    /// All interactions go through this package ID.
    ith_package_id: ObjectID,
    /// The name of the network this client is connected to (e.g., "mainnet", "testnet").
    network_name: NetworkName,
    chain_id: String,
}

impl Deref for ITHClientReadOnly {
    type Target = IotaClientAdapter;

    fn deref(&self) -> &Self::Target {
        &self.client
    }
}

impl ITHClientReadOnly {
    /// Returns the name of the network the client is connected to.
    ///
    /// This name is derived from the network ID of the IOTA node the client is connected to.
    /// For the IOTA Mainnet, this will typically be "iota".
    pub const fn network(&self) -> &NetworkName {
        &self.network_name
    }

    /// Returns the chain identifier for the network this client is connected to.
    ///
    /// This is the raw chain ID string obtained from the IOTA node's network ID.
    /// For the IOTA Mainnet, this will typically be "iota".
    ///
    /// Note: This might be different from the `network()` name if an alias is used.
    pub fn chain_id(&self) -> &str {
        &self.chain_id
    }

    /// Attempts to create a new [`ITHClientReadOnly`] from a given IOTA client.
    ///
    /// # Failures
    /// This function fails if the provided `iota_client` is connected to an unrecognized
    /// network for which the ITH package ID is not known in the internal
    /// package registry.
    ///
    /// # Arguments
    ///
    /// * `iota_client`: The IOTA client instance to use for communication. This can be either a native `IotaClient` or
    ///   a WASM-specific `WasmIotaClient`.
    ///
    /// # Returns
    ///
    /// A `Result` containing the initialized [`ITHClientReadOnly`] on success,
    /// or an [`Error`] if the network is unrecognized or communication fails.
    pub async fn new(
        #[cfg(target_arch = "wasm32")] iota_client: WasmIotaClient,
        #[cfg(not(target_arch = "wasm32"))] iota_client: IotaClient,
    ) -> Result<Self, Error> {
        let client = IotaClientAdapter::new(iota_client);
        let network = network_id(&client).await?;
        Self::new_internal(client, network).await
    }

    /// Internal helper function to create a new [`ITHClientReadOnly`].
    ///
    /// This function looks up the ITH package ID based on the provided network name
    /// using the internal package registry.
    ///
    /// # Arguments
    ///
    /// * `iota_client`: The IOTA client adapter.
    /// * `network`: The name of the network.
    async fn new_internal(iota_client: IotaClientAdapter, network: NetworkName) -> Result<Self, Error> {
        let chain_id = network.as_ref().to_string();
        let (network, ith_pkg_id) = {
            let package_registry = package::ith_package_registry().await;
            let package_id = package_registry
          .package_id(&network)
          .ok_or_else(|| {
            Error::InvalidConfig(format!(
              "no information for a published `ith` package on network {network}; try to use `ITHClientReadOnly::new_with_package_id`"
            ))
          })?;
            let network = match chain_id.as_str() {
                product_common::package_registry::MAINNET_CHAIN_ID => {
                    NetworkName::try_from("iota").expect("valid network name")
                }
                _ => package_registry
                    .chain_alias(&chain_id)
                    .and_then(|alias| NetworkName::try_from(alias).ok())
                    .unwrap_or(network),
            };

            (network, package_id)
        };
        Ok(ITHClientReadOnly {
            client: iota_client,
            ith_package_id: ith_pkg_id,
            network_name: network,
            chain_id,
        })
    }

    /// Creates a new [`ITHClientReadOnly`] with a specific ITH package ID.
    ///
    /// This function allows overriding the package ID lookup from the registry, which is useful
    /// for connecting to networks where the package ID is known but not yet registered, or
    /// for testing with custom deployments.
    ///
    /// # Arguments
    ///
    /// * `iota_client`: The IOTA client instance.
    /// * `package_id`: The specific [`ObjectID`] of the ITH package to use.
    ///
    /// # Returns
    /// A `Result` containing the initialized [`ITHClientReadOnly`] or an [`Error`].
    pub async fn new_with_pkg_id(
        #[cfg(target_arch = "wasm32")] iota_client: WasmIotaClient,
        #[cfg(not(target_arch = "wasm32"))] iota_client: IotaClient,
        package_id: ObjectID,
    ) -> Result<Self, Error> {
        let client = IotaClientAdapter::new(iota_client);
        let network = network_id(&client).await?;

        // Use the passed pkg_id to add a new env or override the information of an existing one.
        {
            let mut registry = package::ith_package_registry_mut().await;
            registry.insert_env(Env::new(network.as_ref()), Metadata::from_package_id(package_id));
        }

        Self::new_internal(client, network).await
    }

    pub async fn get_federation_by_id(&self, federation_id: ObjectID) -> Result<Federation, Error> {
        let fed = get_object_ref_by_id_with_bcs(self, &federation_id).await?;

        Ok(fed)
    }

    /// Retrieves all statement names registered in the federation.
    ///
    /// # Arguments
    ///
    /// * `federation_id`: The [`ObjectID`] of the federation.
    ///
    /// # Returns
    /// A `Result` containing the list of statement names or an [`Error`].
    pub async fn get_statements(&self, federation_id: ObjectID) -> Result<Vec<StatementName>, Error> {
        let tx = ITHImpl::get_statements(federation_id, self).await?;
        let result = self.execute_read_only_transaction(tx).await?;
        Ok(result)
    }

    /// Checks if a statement is registered in the federation.
    ///
    /// # Arguments
    ///
    /// * `federation_id`: The [`ObjectID`] of the federation.
    /// * `statement_name`: The name of the statement to check.
    ///
    /// # Returns
    /// A `Result` containing a boolean indicating if the statement is registered or an [`Error`].
    pub async fn is_statement_in_federation(
        &self,
        federation_id: ObjectID,
        statement_name: StatementName,
    ) -> Result<bool, Error> {
        let tx = ITHImpl::is_statement_in_federation(federation_id, statement_name, self).await?;
        let result = self.execute_read_only_transaction(tx).await?;
        Ok(result)
    }

    /// Retrieves attestation accreditations for a specific user.
    ///
    /// # Arguments
    ///
    /// * `federation_id`: The [`ObjectID`] of the federation.
    /// * `user_id`: The [`ObjectID`] of the user.
    ///
    /// # Returns
    /// A `Result` containing the attestation accreditations or an [`Error`].
    pub async fn get_accreditations_to_attest(
        &self,
        federation_id: ObjectID,
        user_id: ObjectID,
    ) -> Result<Accreditations, Error> {
        let tx = ITHImpl::get_accreditations_to_attest(federation_id, user_id, self).await?;
        let result = self.execute_read_only_transaction(tx).await?;
        Ok(result)
    }

    /// Checks if a user has attestation permissions.
    ///
    /// # Arguments
    ///
    /// * `federation_id`: The [`ObjectID`] of the federation.
    /// * `user_id`: The [`ObjectID`] of the user.
    ///
    /// # Returns
    /// A `Result` containing a boolean indicating if the user has attestation permissions or an [`Error`].
    pub async fn is_attester(&self, federation_id: ObjectID, user_id: ObjectID) -> Result<bool, Error> {
        let tx = ITHImpl::is_attester(federation_id, user_id, self).await?;
        let result = self.execute_read_only_transaction(tx).await?;
        Ok(result)
    }

    /// Retrieves accreditations to accredit for a specific user.
    ///
    /// # Arguments
    ///
    /// * `federation_id`: The [`ObjectID`] of the federation.
    /// * `user_id`: The [`ObjectID`] of the user.
    ///
    /// # Returns
    /// A `Result` containing the accreditations to accredit or an [`Error`].
    pub async fn get_accreditations_to_accredit(
        &self,
        federation_id: ObjectID,
        user_id: ObjectID,
    ) -> Result<Accreditations, Error> {
        let tx = ITHImpl::get_accreditations_to_accredit(federation_id, user_id, self).await?;
        let result = self.execute_read_only_transaction(tx).await?;
        Ok(result)
    }

    /// Checks if a user has accreditations to accredit.
    ///
    /// # Arguments
    ///
    /// * `federation_id`: The [`ObjectID`] of the federation.
    /// * `user_id`: The [`ObjectID`] of the user.
    ///
    /// # Returns
    /// A `Result` containing a boolean indicating if the user has accreditations to accredit or an [`Error`].
    pub async fn is_accreditor(&self, federation_id: ObjectID, user_id: ObjectID) -> Result<bool, Error> {
        let tx = ITHImpl::is_accreditor(federation_id, user_id, self).await?;
        let result = self.execute_read_only_transaction(tx).await?;
        Ok(result)
    }

    /// Validates a statement for a specific user.
    ///
    /// # Arguments
    ///
    /// * `federation_id`: The [`ObjectID`] of the federation.
    /// * `attester_id`: The [`ObjectID`] of the attester.
    /// * `statement_name`: The name of the statement to validate.
    /// * `statement_value`: The value of the statement to validate.
    ///
    /// # Returns
    /// A `Result` containing a boolean indicating if the statement is valid or an [`Error`].
    pub async fn validate_statement(
        &self,
        federation_id: ObjectID,
        attester_id: ObjectID,
        statement_name: StatementName,
        statement_value: StatementValue,
    ) -> Result<bool, Error> {
<<<<<<< HEAD
        let tx = ITHImpl::validate_statement(federation_id, user_id, statement_name, statement_value, self).await?;

        let response = self.execute_read_only_transaction(tx).await?;
        Ok(response)
=======
        let tx = ITHImpl::validate_statement(federation_id, attester_id, statement_name, statement_value, self).await?;
        // The [`execute_read_only_transaction`] returns a vector of strings [`StatementName`],
        // which are the arguments of the `validate_statements` function. So we can ignore the result here.
        let _: Vec<String> = self.execute_read_only_transaction(tx).await?;
        Ok(true)
>>>>>>> c14e92f7
    }

    /// Validates multiple statements for a specific user.
    ///
    /// # Arguments
    ///
    /// * `federation_id`: The [`ObjectID`] of the federation.
    /// * `user_id`: The [`ObjectID`] of the user.
    /// * `statements`: The statements to validate.
    ///
    /// # Returns
    /// A `Result` containing a boolean indicating if the statements are valid or an [`Error`].
    pub async fn validate_statements(
        &self,
        federation_id: ObjectID,
        entity_id: ObjectID,
        statements: impl IntoIterator<Item = (StatementName, StatementValue)>,
    ) -> Result<bool, Error> {
        let tx = ITHImpl::validate_statements(federation_id, entity_id, statements.into_iter().collect(), self).await?;

        let response = self.execute_read_only_transaction(tx).await?;
        Ok(response)
    }
}

impl ITHClientReadOnly {
    /// A helper function to execute a read-only transaction and deserialize
    /// the result into the specified type `T`.
    ///
    /// This function uses the `dev_inspect_transaction_block` endpoint of the IOTA client
    /// to simulate the execution of a programmable transaction without submitting it
    /// to the network. The result of the first return value of the first execution result
    /// is deserialized using BCS.
    ///
    /// # Arguments
    ///
    /// * `tx`: The [`ProgrammableTransaction`] to execute.
    ///
    /// # Returns
    /// A `Result` containing the deserialized result of type `T` or an [`Error`].
    async fn execute_read_only_transaction<T: DeserializeOwned>(
        &self,
        tx: ProgrammableTransaction,
    ) -> Result<T, Error> {
        let inspection_result = self
            .client
            .read_api()
            .dev_inspect_transaction_block(IotaAddress::ZERO, TransactionKind::programmable(tx), None, None, None)
            .await
            .map_err(|err| Error::UnexpectedApiResponse(format!("Failed to inspect transaction block: {err}")))?;
        println!("inspection_result: {inspection_result:?}");

        let execution_results = inspection_result
            .results
            .ok_or_else(|| Error::UnexpectedApiResponse("DevInspectResults missing 'results' field".to_string()))?;

        let (return_value_bytes, tag) = execution_results
            .first()
            .ok_or_else(|| Error::UnexpectedApiResponse("Execution results list is empty".to_string()))?
            .return_values
            .first()
            .ok_or_else(|| Error::InvalidArgument("should have at least one return value".to_string()))?;

        println!("return_value_bytes: {return_value_bytes:?}");
        println!("tag: {tag:?}");

        let deserialized_output = bcs::from_bytes::<T>(return_value_bytes)?;

        Ok(deserialized_output)
    }
}

#[async_trait::async_trait]
impl CoreClientReadOnly for ITHClientReadOnly {
    fn package_id(&self) -> ObjectID {
        self.ith_package_id
    }

    fn network_name(&self) -> &NetworkName {
        &self.network_name
    }

    fn client_adapter(&self) -> &IotaClientAdapter {
        &self.client
    }
}<|MERGE_RESOLUTION|>--- conflicted
+++ resolved
@@ -289,18 +289,10 @@
         statement_name: StatementName,
         statement_value: StatementValue,
     ) -> Result<bool, Error> {
-<<<<<<< HEAD
-        let tx = ITHImpl::validate_statement(federation_id, user_id, statement_name, statement_value, self).await?;
+        let tx = ITHImpl::validate_statement(federation_id, attester_id, statement_name, statement_value, self).await?;
 
         let response = self.execute_read_only_transaction(tx).await?;
         Ok(response)
-=======
-        let tx = ITHImpl::validate_statement(federation_id, attester_id, statement_name, statement_value, self).await?;
-        // The [`execute_read_only_transaction`] returns a vector of strings [`StatementName`],
-        // which are the arguments of the `validate_statements` function. So we can ignore the result here.
-        let _: Vec<String> = self.execute_read_only_transaction(tx).await?;
-        Ok(true)
->>>>>>> c14e92f7
     }
 
     /// Validates multiple statements for a specific user.
