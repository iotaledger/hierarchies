// Copyright 2020-2025 IOTA Stiftung
// SPDX-License-Identifier: Apache-2.0

//! A read-only client for interacting with IOTA ITH module objects.
//!
//! This client provides methods to query the state and metadata of ITH objects
//! on the IOTA network without requiring signing capabilities.

use std::ops::Deref;

use iota_interaction::types::base_types::{IotaAddress, ObjectID};
use iota_interaction::types::transaction::{ProgrammableTransaction, TransactionKind};
use iota_interaction::{IotaClient, IotaClientTrait};
use product_common::core_client::CoreClientReadOnly;
use product_common::network_name::NetworkName;
use product_common::package_registry::{Env, Metadata};
use serde::de::DeserializeOwned;

use crate::client::{get_object_ref_by_id_with_bcs, network_id};
use crate::core::operations::{ITHImpl, ITHOperations};
use crate::core::types::statements::name::StatementName;
use crate::core::types::statements::value::StatementValue;
use crate::core::types::{Accreditations, Federation};
use crate::error::Error;
use crate::iota_interaction_adapter::IotaClientAdapter;
use crate::package;

/// A read-only client for the ITH.
///
/// This client is used for communicating with the ITH in a read-only manner.
///
/// This client supports both OffChain and OnChain operations on the ITH.
#[derive(Clone)]
pub struct ITHClientReadOnly {
    /// The underlying IOTA client adapter used for communication.
    client: IotaClientAdapter,
    /// The [`ObjectID`] of the deployed ITH package (smart contract).
    /// All interactions go through this package ID.
    ith_package_id: ObjectID,
    /// The name of the network this client is connected to (e.g., "mainnet", "testnet").
    network_name: NetworkName,
    chain_id: String,
}

impl Deref for ITHClientReadOnly {
    type Target = IotaClientAdapter;

    fn deref(&self) -> &Self::Target {
        &self.client
    }
}

impl ITHClientReadOnly {
    /// Returns the name of the network the client is connected to.
    ///
    /// This name is derived from the network ID of the IOTA node the client is connected to.
    /// For the IOTA Mainnet, this will typically be "iota".
    pub const fn network(&self) -> &NetworkName {
        &self.network_name
    }

    /// Returns the chain identifier for the network this client is connected to.
    ///
    /// This is the raw chain ID string obtained from the IOTA node's network ID.
    /// For the IOTA Mainnet, this will typically be "iota".
    ///
    /// Note: This might be different from the `network()` name if an alias is used.
    pub fn chain_id(&self) -> &str {
        &self.chain_id
    }

    /// Attempts to create a new [`ITHClientReadOnly`] from a given IOTA client.
    ///
    /// # Failures
    /// This function fails if the provided `iota_client` is connected to an unrecognized
    /// network for which the ITH package ID is not known in the internal
    /// package registry.
    ///
    /// # Arguments
    ///
    /// * `iota_client`: The IOTA client instance to use for communication. This can be either a native `IotaClient` or
    ///   a WASM-specific `WasmIotaClient`.
    ///
    /// # Returns
    ///
    /// A `Result` containing the initialized [`ITHClientReadOnly`] on success,
    /// or an [`Error`] if the network is unrecognized or communication fails.
    pub async fn new(
        #[cfg(target_arch = "wasm32")] iota_client: WasmIotaClient,
        #[cfg(not(target_arch = "wasm32"))] iota_client: IotaClient,
    ) -> Result<Self, Error> {
        let client = IotaClientAdapter::new(iota_client);
        let network = network_id(&client).await?;
        Self::new_internal(client, network).await
    }

    /// Internal helper function to create a new [`ITHClientReadOnly`].
    ///
    /// This function looks up the ITH package ID based on the provided network name
    /// using the internal package registry.
    ///
    /// # Arguments
    ///
    /// * `iota_client`: The IOTA client adapter.
    /// * `network`: The name of the network.
    async fn new_internal(iota_client: IotaClientAdapter, network: NetworkName) -> Result<Self, Error> {
        let chain_id = network.as_ref().to_string();
        let (network, ith_pkg_id) = {
            let package_registry = package::ith_package_registry().await;
            let package_id = package_registry
          .package_id(&network)
          .ok_or_else(|| {
            Error::InvalidConfig(format!(
              "no information for a published `ith` package on network {network}; try to use `ITHClientReadOnly::new_with_package_id`"
            ))
          })?;
            let network = match chain_id.as_str() {
                product_common::package_registry::MAINNET_CHAIN_ID => {
                    NetworkName::try_from("iota").expect("valid network name")
                }
                _ => package_registry
                    .chain_alias(&chain_id)
                    .and_then(|alias| NetworkName::try_from(alias).ok())
                    .unwrap_or(network),
            };

            (network, package_id)
        };
        Ok(ITHClientReadOnly {
            client: iota_client,
            ith_package_id: ith_pkg_id,
            network_name: network,
            chain_id,
        })
    }

    /// Creates a new [`ITHClientReadOnly`] with a specific ITH package ID.
    ///
    /// This function allows overriding the package ID lookup from the registry, which is useful
    /// for connecting to networks where the package ID is known but not yet registered, or
    /// for testing with custom deployments.
    ///
    /// # Arguments
    ///
    /// * `iota_client`: The IOTA client instance.
    /// * `package_id`: The specific [`ObjectID`] of the ITH package to use.
    ///
    /// # Returns
    /// A `Result` containing the initialized [`ITHClientReadOnly`] or an [`Error`].
    pub async fn new_with_pkg_id(
        #[cfg(target_arch = "wasm32")] iota_client: WasmIotaClient,
        #[cfg(not(target_arch = "wasm32"))] iota_client: IotaClient,
        package_id: ObjectID,
    ) -> Result<Self, Error> {
        let client = IotaClientAdapter::new(iota_client);
        let network = network_id(&client).await?;

        // Use the passed pkg_id to add a new env or override the information of an existing one.
        {
            let mut registry = package::ith_package_registry_mut().await;
            registry.insert_env(Env::new(network.as_ref()), Metadata::from_package_id(package_id));
        }

        Self::new_internal(client, network).await
    }

    pub async fn get_federation_by_id(&self, federation_id: ObjectID) -> Result<Federation, Error> {
        let fed = get_object_ref_by_id_with_bcs(self, &federation_id).await?;

        Ok(fed)
    }

    /// Retrieves all statement names registered in the federation.
    ///
    /// # Arguments
    ///
    /// * `federation_id`: The [`ObjectID`] of the federation.
    ///
    /// # Returns
    /// A `Result` containing the list of statement names or an [`Error`].
    pub async fn get_statements(&self, federation_id: ObjectID) -> Result<Vec<StatementName>, Error> {
        let tx = ITHImpl::get_statements(federation_id, self).await?;
        let result = self.execute_read_only_transaction(tx).await?;
        Ok(result)
    }

    /// Checks if a statement is registered in the federation.
    ///
    /// # Arguments
    ///
    /// * `federation_id`: The [`ObjectID`] of the federation.
    /// * `statement_name`: The name of the statement to check.
    ///
    /// # Returns
    /// A `Result` containing a boolean indicating if the statement is registered or an [`Error`].
    pub async fn is_statement_in_federation(
        &self,
        federation_id: ObjectID,
        statement_name: StatementName,
    ) -> Result<bool, Error> {
        let tx = ITHImpl::is_statement_in_federation(federation_id, statement_name, self).await?;
        let result = self.execute_read_only_transaction(tx).await?;
        Ok(result)
    }

    /// Retrieves attestation accreditations for a specific user.
    ///
    /// # Arguments
    ///
    /// * `federation_id`: The [`ObjectID`] of the federation.
    /// * `user_id`: The [`ObjectID`] of the user.
    ///
    /// # Returns
    /// A `Result` containing the attestation accreditations or an [`Error`].
    pub async fn get_accreditations_to_attest(
        &self,
        federation_id: ObjectID,
        user_id: ObjectID,
    ) -> Result<Accreditations, Error> {
        let tx = ITHImpl::get_accreditations_to_attest(federation_id, user_id, self).await?;
        let result = self.execute_read_only_transaction(tx).await?;
        Ok(result)
    }

    /// Checks if a user has attestation permissions.
    ///
    /// # Arguments
    ///
    /// * `federation_id`: The [`ObjectID`] of the federation.
    /// * `user_id`: The [`ObjectID`] of the user.
    ///
    /// # Returns
    /// A `Result` containing a boolean indicating if the user has attestation permissions or an [`Error`].
    pub async fn is_attester(&self, federation_id: ObjectID, user_id: ObjectID) -> Result<bool, Error> {
        let tx = ITHImpl::is_attester(federation_id, user_id, self).await?;
        let result = self.execute_read_only_transaction(tx).await?;
        Ok(result)
    }

    /// Retrieves accreditations to accredit for a specific user.
    ///
    /// # Arguments
    ///
    /// * `federation_id`: The [`ObjectID`] of the federation.
    /// * `user_id`: The [`ObjectID`] of the user.
    ///
    /// # Returns
    /// A `Result` containing the accreditations to accredit or an [`Error`].
    pub async fn get_accreditations_to_accredit(
        &self,
        federation_id: ObjectID,
        user_id: ObjectID,
    ) -> Result<Accreditations, Error> {
        let tx = ITHImpl::get_accreditations_to_accredit(federation_id, user_id, self).await?;
        let result = self.execute_read_only_transaction(tx).await?;
        Ok(result)
    }

    /// Checks if a user has accreditations to accredit.
    ///
    /// # Arguments
    ///
    /// * `federation_id`: The [`ObjectID`] of the federation.
    /// * `user_id`: The [`ObjectID`] of the user.
    ///
    /// # Returns
    /// A `Result` containing a boolean indicating if the user has accreditations to accredit or an [`Error`].
    pub async fn is_accreditor(&self, federation_id: ObjectID, user_id: ObjectID) -> Result<bool, Error> {
        let tx = ITHImpl::is_accreditor(federation_id, user_id, self).await?;
        let result = self.execute_read_only_transaction(tx).await?;
        Ok(result)
    }

    /// Validates a statement for a specific user.
    ///
    /// # Arguments
    ///
    /// * `federation_id`: The [`ObjectID`] of the federation.
    /// * `attester_id`: The [`ObjectID`] of the attester.
    /// * `statement_name`: The name of the statement to validate.
    /// * `statement_value`: The value of the statement to validate.
    ///
    /// # Returns
    /// A `Result` containing a boolean indicating if the statement is valid or an [`Error`].
    pub async fn validate_statement(
        &self,
        federation_id: ObjectID,
        attester_id: ObjectID,
        statement_name: StatementName,
        statement_value: StatementValue,
<<<<<<< HEAD
    ) -> Result<(), Error> {
        let tx = ITHImpl::validate_statement(federation_id, attester_id, statement_name, statement_value, self).await?;
        let _: () = self.execute_read_only_transaction(tx).await?;
        Ok(())
=======
    ) -> Result<bool, Error> {
        let tx = ITHImpl::validate_statement(federation_id, user_id, statement_name, statement_value, self).await?;
        // The [`execute_read_only_transaction`] returns a vector of strings [`StatementName`],
        // which are the arguments of the `validate_statements` function. So we can ignore the result here.
        let _: Vec<String> = self.execute_read_only_transaction(tx).await?;
        Ok(true)
>>>>>>> 124e55e4
    }

    /// Validates multiple statements for a specific user.
    ///
    /// # Arguments
    ///
    /// * `federation_id`: The [`ObjectID`] of the federation.
    /// * `user_id`: The [`ObjectID`] of the user.
    /// * `statements`: The statements to validate.
    ///
    /// # Returns
    /// A `Result` containing a boolean indicating if the statements are valid or an [`Error`].
    pub async fn validate_statements(
        &self,
        federation_id: ObjectID,
        entity_id: ObjectID,
        statements: impl IntoIterator<Item = (StatementName, StatementValue)>,
    ) -> Result<bool, Error> {
        let tx = ITHImpl::validate_statements(federation_id, entity_id, statements.into_iter().collect(), self).await?;
<<<<<<< HEAD
        let result = self.execute_read_only_transaction(tx).await?;
        Ok(result)
=======
        // The [`execute_read_only_transaction`] returns a vector of strings [`StatementName`],
        // which are the arguments of the `validate_statements` function. So we can ignore the result here.
        let _: Vec<String> = self.execute_read_only_transaction(tx).await?;
        Ok(true)
>>>>>>> 124e55e4
    }
}

impl ITHClientReadOnly {
    /// A helper function to execute a read-only transaction and deserialize
    /// the result into the specified type `T`.
    ///
    /// This function uses the `dev_inspect_transaction_block` endpoint of the IOTA client
    /// to simulate the execution of a programmable transaction without submitting it
    /// to the network. The result of the first return value of the first execution result
    /// is deserialized using BCS.
    ///
    /// # Arguments
    ///
    /// * `tx`: The [`ProgrammableTransaction`] to execute.
    ///
    /// # Returns
    /// A `Result` containing the deserialized result of type `T` or an [`Error`].
    async fn execute_read_only_transaction<T: DeserializeOwned>(
        &self,
        tx: ProgrammableTransaction,
    ) -> Result<T, Error> {
        let inspection_result = self
            .client
            .read_api()
            .dev_inspect_transaction_block(IotaAddress::ZERO, TransactionKind::programmable(tx), None, None, None)
            .await
            .map_err(|err| Error::UnexpectedApiResponse(format!("Failed to inspect transaction block: {err}")))?;

        let execution_results = inspection_result
            .results
            .ok_or_else(|| Error::UnexpectedApiResponse("DevInspectResults missing 'results' field".to_string()))?;

        let (return_value_bytes, tag) = execution_results
            .first()
            .ok_or_else(|| Error::UnexpectedApiResponse("Execution results list is empty".to_string()))?
            .return_values
            .first()
            .ok_or_else(|| Error::InvalidArgument("should have at least one return value".to_string()))?;

        println!("return_value_bytes: {return_value_bytes:?}");
        println!("tag: {tag:?}");

        let deserialized_output = bcs::from_bytes::<T>(return_value_bytes)?;

        Ok(deserialized_output)
    }
}

#[async_trait::async_trait]
impl CoreClientReadOnly for ITHClientReadOnly {
    fn package_id(&self) -> ObjectID {
        self.ith_package_id
    }

    fn network_name(&self) -> &NetworkName {
        &self.network_name
    }

    fn client_adapter(&self) -> &IotaClientAdapter {
        &self.client
    }
}<|MERGE_RESOLUTION|>--- conflicted
+++ resolved
@@ -288,19 +288,12 @@
         attester_id: ObjectID,
         statement_name: StatementName,
         statement_value: StatementValue,
-<<<<<<< HEAD
-    ) -> Result<(), Error> {
-        let tx = ITHImpl::validate_statement(federation_id, attester_id, statement_name, statement_value, self).await?;
-        let _: () = self.execute_read_only_transaction(tx).await?;
-        Ok(())
-=======
     ) -> Result<bool, Error> {
         let tx = ITHImpl::validate_statement(federation_id, user_id, statement_name, statement_value, self).await?;
         // The [`execute_read_only_transaction`] returns a vector of strings [`StatementName`],
         // which are the arguments of the `validate_statements` function. So we can ignore the result here.
         let _: Vec<String> = self.execute_read_only_transaction(tx).await?;
         Ok(true)
->>>>>>> 124e55e4
     }
 
     /// Validates multiple statements for a specific user.
@@ -320,15 +313,10 @@
         statements: impl IntoIterator<Item = (StatementName, StatementValue)>,
     ) -> Result<bool, Error> {
         let tx = ITHImpl::validate_statements(federation_id, entity_id, statements.into_iter().collect(), self).await?;
-<<<<<<< HEAD
-        let result = self.execute_read_only_transaction(tx).await?;
-        Ok(result)
-=======
         // The [`execute_read_only_transaction`] returns a vector of strings [`StatementName`],
         // which are the arguments of the `validate_statements` function. So we can ignore the result here.
         let _: Vec<String> = self.execute_read_only_transaction(tx).await?;
         Ok(true)
->>>>>>> 124e55e4
     }
 }
 
