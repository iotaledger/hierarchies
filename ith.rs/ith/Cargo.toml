--- conflicted
+++ resolved
@@ -8,23 +8,12 @@
 anyhow.workspace = true
 async-trait.workspace = true
 bcs.workspace = true
-<<<<<<< HEAD
-fastcrypto.workspace = true
-product_common = { workspace = true, default-features = false, features = [
-  "transaction",
-] }
-secret-storage.workspace = true
-serde.workspace = true
-serde_json.workspace = true
-shared-crypto.workspace = true
-=======
 product_common = { workspace = true, default-features = false, features = [
   "transaction",
 ] }
 secret-storage = { workspace = true, default-features = false }
 serde.workspace = true
 serde_json.workspace = true
->>>>>>> 4111dd4b
 thiserror.workspace = true
 tokio.workspace = true
 strum.workspace = true
