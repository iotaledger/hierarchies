use std::collections::HashSet;

use anyhow::Context;
use examples::get_funded_client;
use iota_sdk::types::base_types::ObjectID;
use ith::core::types::statements::name::StatementName;
use ith::core::types::statements::value::StatementValue;
use ith::core::types::statements::Statement;

/// Getting started
///
/// When the ITH package is published it creates a new federation,
/// adds Statements, creates an attestation, validates them,
/// Before running the example:
///  - ensure you have the IOTA CLI installed and configured for the the selected network
///  - ITH_ITH_PKG_ID env is set to the ITH package ID
///  - API_URL env is set to the IOTA node URL
///
/// Please note that we use an unsecured private key provider [`TestMemSigner`],
/// which should NOT be used in production.
///
#[tokio::main]
async fn main() -> anyhow::Result<()> {
    let client = get_funded_client().await?;

    // Create a Statement with allowed values
    let statement_name = StatementName::new(["university", "a", "score", "department"]);
    let value_biology = StatementValue::Text("biology".to_owned());
    let value_physics = StatementValue::Text("physics".to_owned());

<<<<<<< HEAD
    // Allowed values for the statement in whole federation
    let allowed_values_statements = HashSet::from([value_biology.clone(), value_physics.clone()]);

    // Create new federation
    println!("Creating a new federation");
    let federation = client.create_new_federation().build_and_execute(&client).await?;
    println!("Federation created");
    let federation_id = *federation.output.id.object_id();

    println!("Adding trusted statements");
    // Add the Statement to the federation. The federation owner can add Statements by default.
    client
        .add_statement(federation_id, statement_name.clone(), allowed_values_statements, false)
=======
    // Allowed values for the Statement `university.a.score.department`
    let statement_allowed_values = HashSet::from([value_biology.clone(), value_physics.clone()]);

    // Create new Federation
    let federation = client.create_new_federation().build_and_execute(&client).await?;
    let federation_id = *federation.output.id.object_id();

    // Add the Statement to the Federation. The federation owner can add Statements by default.
    client
        .add_statement(federation_id, statement_name.clone(), statement_allowed_values, false)
>>>>>>> 124e55e4
        .build_and_execute(&client)
        .await
        .context("Failed to add a Statement")?;
    println!("✅ Added Statement");

    // Lets delegate the trust to another account and create an accreditation withe the Statement
    // The receiver account will be able to attest to the Statement `university.a.score.department`
    // and value `physics` on behalf of the Federation

    // An attester is an account that will receive the accreditation to attest
    let attester = ObjectID::random();
    // Allowed values for the attestation
    let allowed_values_attestation = [value_physics.clone()];

    // Statements
    let statements = Statement::new(statement_name.clone()).with_allowed_values(allowed_values_attestation);

    // Create an accreditation to attest to the Statement
    client
        .create_accreditation_to_attest(federation_id, attester, [statements])
        .build_and_execute(&client)
        .await
<<<<<<< HEAD
        .context("Failed creating attestation")?;
    println!(
        "✅ Accreditation to attest has been created for the user {attestation_receiver}"
    );
=======
        .context("Failed creating accreditation to attest")?;
    println!("✅ Accreditation to attest has been created for the user {}", attester);
>>>>>>> 124e55e4

    // Let's validate the Statements. Validation is a process of checking if the accreditation
    // receiver is accredited to attest to the Statement with the given Statement Value
    client
        .validate_statements(
            federation_id,
            attester,
            [(statement_name.clone(), value_physics.clone())],
        )
        .await
        .context("Failed to validate Statements")?;
    println!("✅ Validated Statements");

    // TODO replace with revoke_accreditation_to_attest
    client
        .remove_statement(federation_id, statement_name.clone())
        .build_and_execute(&client)
        .await
        .context("Failed to revoke attestation")?;

    println!("✅ Revoked attestation");

    // Validate Statements again - it should returned an error
    let expected_error = client
        .validate_statements(
            federation_id,
            attester,
            [(statement_name.clone(), value_physics.clone())],
        )
        .await;
    assert!(expected_error.is_err());
    println!(
        "✅ Expected error on validation after revocation for '{value_physics:?}'"
    );

    println!("🎉 Done");
    Ok(())
}<|MERGE_RESOLUTION|>--- conflicted
+++ resolved
@@ -28,7 +28,6 @@
     let value_biology = StatementValue::Text("biology".to_owned());
     let value_physics = StatementValue::Text("physics".to_owned());
 
-<<<<<<< HEAD
     // Allowed values for the statement in whole federation
     let allowed_values_statements = HashSet::from([value_biology.clone(), value_physics.clone()]);
 
@@ -42,18 +41,6 @@
     // Add the Statement to the federation. The federation owner can add Statements by default.
     client
         .add_statement(federation_id, statement_name.clone(), allowed_values_statements, false)
-=======
-    // Allowed values for the Statement `university.a.score.department`
-    let statement_allowed_values = HashSet::from([value_biology.clone(), value_physics.clone()]);
-
-    // Create new Federation
-    let federation = client.create_new_federation().build_and_execute(&client).await?;
-    let federation_id = *federation.output.id.object_id();
-
-    // Add the Statement to the Federation. The federation owner can add Statements by default.
-    client
-        .add_statement(federation_id, statement_name.clone(), statement_allowed_values, false)
->>>>>>> 124e55e4
         .build_and_execute(&client)
         .await
         .context("Failed to add a Statement")?;
@@ -76,15 +63,10 @@
         .create_accreditation_to_attest(federation_id, attester, [statements])
         .build_and_execute(&client)
         .await
-<<<<<<< HEAD
         .context("Failed creating attestation")?;
     println!(
         "✅ Accreditation to attest has been created for the user {attestation_receiver}"
     );
-=======
-        .context("Failed creating accreditation to attest")?;
-    println!("✅ Accreditation to attest has been created for the user {}", attester);
->>>>>>> 124e55e4
 
     // Let's validate the Statements. Validation is a process of checking if the accreditation
     // receiver is accredited to attest to the Statement with the given Statement Value
