// HTF Notary module
module htf::main {
  use iota::vec_map::{Self, VecMap};
  use iota::event;
  use iota::vec_set::{VecSet};
  use iota::object::{Self, UID, ID};

  use htf::trusted_property::{TrustedPropertyName, TrustedPropertyValue};
  use htf::trusted_constraint::{Self, TrustedPropertyConstraints, TrustedPropertyConstraint};
  use htf::permission_to_attest::{Self, PermissionsToAttest};
  use htf::permission_to_accredit::{Self, PermissionsToAccredit};
  use htf::permission::{Self, Permissions};

  const  EUnauthorizedWrongFederation  : u64  = 1;
  const  EUnauthorizedInsufficientAccreditation : u64 = 2;
  const  EUnauthorizedInsufficientAttestation : u64 = 3;
  const  EInvalidProperty: u64 = 4;
  const  EInvalidIssuer: u64 = 5;
  const  EInvalidIssuerInsufficientAttestation: u64 = 6;
  const  EInvalidConstraint  : u64 = 7;
  const  EInvalidTimeSpan: u64 = 8;
  const  ECredentialRevoked: u64 = 9;
  const  EPermissionNotFound: u64 = 10;

  // Federation is the hierarcy of trust in the system. Itsa a public, shared object
  public struct Federation has store, key {
    id : UID,
    governance:        Governance,
    root_authorities:  vector<RootAuthority>,
  }

// Root authority has the highest trust in the system, it can delegate trust to other entities and itself
  public struct RootAuthority  has store, key{
    id : UID,
    account_id: ID,
  }


  // Governance defines contains a trust hierhchy base
  public struct Governance has store, key {
    id : UID,
    // Trusted Properties all are properties that are trusted by the Federation
    trusted_constraints : TrustedPropertyConstraints,
    // user-id => permission_to_accredit
    accreditors : VecMap<ID, PermissionsToAccredit>,
    // trusted_delegate_id => attestation
    attesters : VecMap<ID, PermissionsToAttest>,
    // owener id ->
    credentials_state : VecMap<ID, CredentialState>
  }


  public struct RootAuthorityCap has key { id : UID, federation_id : ID }
  public struct AttestCap has key { id : UID, federation_id : ID, }
  public struct AccreditCap has key { id: UID, federation_id : ID}


  public struct Event<D> has copy, drop {
    data : D,
  }


  public struct FederationCreatedEvent has copy, drop {
    federation_address : address,
  }

  public struct Credential has key {
    id : UID,
    issued_by : ID,
    issued_for : ID,
    valid_from : u64,
    valid_until : u64,
    trusted_properties : VecMap<TrustedPropertyName, TrustedPropertyValue>,
  }

  public struct CredentialState has store {
    is_revoked : bool,
  }

  fun new_credential_state() : CredentialState {
    CredentialState {
      is_revoked : false,
    }
  }

  fun is_root_authority(self : &Federation, id : &ID) : bool {
    let mut idx = 0 ;
    while (idx < self.root_authorities.length()) {
      if (self.root_authorities[idx].account_id == id) {
        return true;
      };
      idx = idx + 1;
    };
    false
  }


  public fun new_federation(ctx :&mut TxContext)  {
    let federation_id = object::new(ctx);
    let mut federation = Federation {
      id : federation_id,
      root_authorities : vector::empty(),
      governance : Governance {
        id : object::new(ctx),
        trusted_constraints: trusted_constraint::new_trusted_property_constraints(),
        accreditors : vec_map::empty(),
        attesters : vec_map::empty(),
        credentials_state : vec_map::empty(),
      },
    };

    let root_auth_cap = Self::new_root_authority_cap(&federation, ctx);
    let root_authority = Self::new_root_authority(ctx.sender().to_id(), ctx);
    vector::push_back(&mut federation.root_authorities, root_authority);

    // Add permission to attest
    let permission = permission_to_accredit::new_permissions_to_accredit();
    federation.governance.accreditors.insert(ctx.sender().to_id(), permission);

    // Add permission to attest
    let permission = permission_to_attest::new_permissions_to_attest();
    federation.governance.attesters.insert(ctx.sender().to_id(), permission);

    // Add permission to attest and accredit to the root authority
    let attest_cap = Self::new_cap_attest(&federation, ctx);
    let accredit_cap = Self::new_cap_accredit(&federation, ctx);

    event::emit(Event{data: FederationCreatedEvent{
      federation_address: federation.federation_id().to_address(),
      }
    });

    transfer::transfer(root_auth_cap, ctx.sender());
    transfer::transfer(accredit_cap, ctx.sender());
    transfer::transfer(attest_cap, ctx.sender());

    transfer::share_object(federation)
  }


  fun federation_id(self : &Federation) : ID {
    self.id.to_inner()
  }

  public fun get_federation_properties(self : &Federation) : vector<TrustedPropertyName> {
    self.governance.trusted_constraints.data().keys()
  }

  public fun has_federation_property(self : &Federation, property_name : TrustedPropertyName) : bool {
    self.governance.trusted_constraints.data().contains(&property_name)
  }

  public(package) fun find_permissions_to_attest(self: &Federation, user_id : &ID)  :  &PermissionsToAttest {
      self.governance.attesters.get(user_id)
  }


  public fun has_permissions_to_attest(self : &Federation, user_id : &ID)  : bool {
    self.governance.attesters.contains(user_id)
  }

  public(package) fun find_permissions_to_accredit(self : &Federation, user_id : &ID) : &PermissionsToAccredit {
    self.governance.accreditors.get(user_id)
  }


  public fun has_permissions_to_accredit(self : &Federation, user_id :&ID)  : bool {
    self.governance.accreditors.contains(user_id)
  }


  /// adds the trusted property to the federation, optionally a specifc type can be given
  public fun add_trusted_property(
    self : &mut Federation,
    cap : &RootAuthorityCap,
    property_name : TrustedPropertyName,
    allowed_values : VecSet<TrustedPropertyValue>,
    allow_any : bool,
    _ctx : &mut TxContext)
  {
    assert!(cap.federation_id == self.federation_id(), EUnauthorizedWrongFederation);
    assert!(!(allow_any && allowed_values.keys().length() > 0), EInvalidConstraint);

    let constraint = trusted_constraint::new_trusted_property_constraint(
      property_name,
      allowed_values,
      allow_any,
      option::none(),
    );

    self.governance.trusted_constraints.add_constraint(property_name, constraint) ;
  }


  // TODO should be removed
  // This has left due to of compatilibity with the rust abstraction
  public fun remove_trusted_property(
    self : &mut Federation,
    cap : &RootAuthorityCap,
    property_name : TrustedPropertyName,
    _ctx : &mut TxContext)
  {
    assert!(cap.federation_id == self.federation_id(), EUnauthorizedWrongFederation);
    self.governance.trusted_constraints.data_mut().remove(&property_name);
  }

  /// Creates a new accredit capability
  fun new_cap_accredit(self : &Federation, ctx : &mut TxContext) : AccreditCap {
    AccreditCap {
      id : object::new(ctx),
      federation_id : self.federation_id(),
    }
  }

  // Revoke trusted property by setting the validity to a specific time
  public fun revoke_trusted_property(federation : &mut Federation, cap : &RootAuthorityCap, property_name : TrustedPropertyName, valid_to_ms : u64) {
    assert!(cap.federation_id == federation.federation_id(), EUnauthorizedWrongFederation);
    let property_constraint = federation.governance.trusted_constraints.data_mut().get_mut(&property_name);
    property_constraint.revoke_constraint(valid_to_ms);
  }

  /// Creates a new attest capability
  fun new_cap_attest(self : &Federation, ctx : &mut TxContext) : AttestCap {
    AttestCap {
      id : object::new(ctx),
      federation_id : self.federation_id(),
    }
  }

  public fun add_root_authority(
      self : &mut Federation,
      cap : &RootAuthorityCap,
      account_id : ID,
      ctx : &mut TxContext,
    ) {
    if  (cap.federation_id != self.federation_id()) {
      abort EUnauthorizedWrongFederation
    };
    let root_authority = Self::new_root_authority(account_id, ctx);
    vector::push_back(&mut self.root_authorities, root_authority);

    let cap = Self::new_root_authority_cap(self, ctx);
    transfer::transfer(cap, account_id.to_address());
  }

  fun new_root_authority_cap(self : &Federation, ctx : &mut TxContext )  : RootAuthorityCap {
    RootAuthorityCap {
      id : object::new(ctx),
      federation_id: self.federation_id()
    }
  }

  public(package) fun new_root_authority(account_id: ID, ctx: &mut TxContext)  : RootAuthority {
    RootAuthority {
      id : object::new(ctx),
      account_id : account_id,
    }
  }


  /// Issue an accredidation to accredit about given trusted properties
<<<<<<< HEAD
  public fun issue_permission_to_accredit(self : &mut Federation, cap : &AccreditCap,  receiver : ID, want_property_constraints : vector<TrustedPropertyConstraint>,  ctx : &mut TxContext) {
      assert!(cap.federation_id == self.federation_id(), EUnauthorizedWrongFederation);

      let current_time_ms = ctx.epoch_timestamp_ms();
      let permissions_to_accredit = self.find_permissions_to_accredit(&ctx.sender().to_id());
      assert!(permissions_to_accredit.are_constraints_permitted(&want_property_constraints, current_time_ms), EUnauthorizedInsufficientAccreditation);
=======
  public fun issue_permission_to_accredit(federation : &mut Federation, cap : &AccreditCap,  receiver : ID, want_property_constraints : vector<TrustedPropertyConstraint>,  ctx : &mut TxContext) {
      assert!(cap.federation_id == federation.federation_id(), EUnauthorizedWrongFederation);
      let current_time_ms = ctx.epoch_timestamp_ms();

      // Check the permissions only if the sender is not a root authority
      if (! federation.is_root_authority(&ctx.sender().to_id())) {
        let permissions_to_accredit = federation.find_permissions_to_accredit(&ctx.sender().to_id());
        assert!(permissions_to_accredit.are_constraints_permitted(&want_property_constraints, current_time_ms), EUnauthorizedInsufficientAccreditation);
      };
>>>>>>> 0a30b761

      let mut trusted_constraints :VecMap<TrustedPropertyName, TrustedPropertyConstraint> =  vec_map::empty();
      let want_property_constraints_len = vector::length<TrustedPropertyConstraint>(&want_property_constraints);
      let mut idx = 0;
      while (idx < want_property_constraints_len ) {
        trusted_constraints.insert(*want_property_constraints[idx].property_name(), want_property_constraints[idx]);
        idx = idx + 1;
      };


      let permission = permission_to_accredit::new_permission_to_accredit(self.federation_id(), trusted_constraints, ctx);
      if ( self.governance.accreditors.contains(&receiver) ) {
          self.governance.accreditors.get_mut(&receiver).add(permission);
        } else {
          let mut permissions_to_accredit  = permission_to_accredit::new_permissions_to_accredit();
          permissions_to_accredit.add(permission);
          self.governance.accreditors.insert(receiver, permissions_to_accredit);

          // also create a capability
          transfer::transfer(self.new_cap_accredit(ctx), receiver.to_address());
        }
  }

  /// creates a permission  (permission_to_attest) to attest about attributes
  public fun issue_permission_to_attest(self : &mut Federation, cap : &AttestCap, receiver : ID, wanted_constraints: vector<TrustedPropertyConstraint>, ctx : &mut TxContext) {
    assert!(cap.federation_id == self.federation_id(), EUnauthorizedWrongFederation);

    let current_time_ms = ctx.epoch_timestamp_ms();
<<<<<<< HEAD
    let permissions_to_accredit = self.find_permissions_to_accredit(&ctx.sender().to_id());
    assert!(permissions_to_accredit.are_constraints_permitted(&wanted_constraints, current_time_ms), EUnauthorizedInsufficientAccreditation);
=======

    // Check the permissions only if the sender is not a root authority
    if (! federation.is_root_authority(&ctx.sender().to_id())) {
      let permissions_to_accredit = federation.find_permissions_to_accredit(&ctx.sender().to_id());
      assert!(permissions_to_accredit.are_constraints_permitted(&wanted_constraints, current_time_ms), EUnauthorizedInsufficientAccreditation);
    };
>>>>>>> 0a30b761

    let permission = permission_to_attest::new_permission_to_attest(
      self.federation_id(), trusted_constraint::to_map_of_constraints(wanted_constraints), ctx
    );

    if ( self.governance.attesters.contains(&receiver))  {
      self.governance.attesters.get_mut(&receiver).add_permission_to_attest(permission);
    } else {
        let mut permissions_to_attest = permission_to_attest::new_permissions_to_attest();
        permissions_to_attest.add_permission_to_attest(permission);
        self.governance.attesters.insert(receiver, permissions_to_attest);

        // also create a capability
        transfer::transfer(self.new_cap_attest(ctx), receiver.to_address());
    };
  }

  public fun revoke_permission_to_attest(self : &mut Federation, cap : &AttestCap, user_id : &ID,  permission_id : &ID, ctx : &mut TxContext) {
    let current_time_ms = ctx.epoch_timestamp_ms();
    assert!(cap.federation_id == self.federation_id(), EUnauthorizedWrongFederation);

    let remover_permissions = self.find_permissions_to_attest(&ctx.sender().to_id());

    let users_attest_permissions = self.find_permissions_to_attest(user_id);
    let mut permission_to_revoke_idx = users_attest_permissions.find_permission_idx(permission_id);
    assert!(permission_to_revoke_idx.is_some(), EPermissionNotFound);

    // Make suere that the sender has the right to revoke the permission
    let permission_to_revoke = &users_attest_permissions.permisssions()[permission_to_revoke_idx.extract()];
    let (_, constraints) = (*permission_to_revoke.constraints()).into_keys_values() ;
    assert!(remover_permissions.are_constraints_permitted(&constraints, current_time_ms), EUnauthorizedInsufficientAttestation);

    // Remove the permission
    let users_attest_permissions =  self.governance.attesters.get_mut(user_id);
    users_attest_permissions.remove_permission(permission_id);
  }


  public fun revoke_permission_to_accredit(self : &mut Federation, cap : &AccreditCap, user_id : &ID,  permission_id : &ID, ctx : &mut TxContext) {
    assert!(cap.federation_id == self.federation_id(), EUnauthorizedWrongFederation);
    let remover_permissions = self.find_permissions_to_accredit(&ctx.sender().to_id());

    let users_accredit_permissions = self.find_permissions_to_accredit(user_id);
    let mut permission_to_revoke_idx = users_accredit_permissions.find_permission_idx(permission_id);
    assert!(permission_to_revoke_idx.is_some(), EPermissionNotFound);

    // make suere that the sender has the right to revoke the permission
    let permission_to_revoke = &users_accredit_permissions.permisssions()[permission_to_revoke_idx.extract()];
    let current_time_ms   = ctx.epoch_timestamp_ms();
    let (_, constraints) = (*permission_to_revoke.constriants()).into_keys_values() ;
    assert!(remover_permissions.are_constraints_permitted(&constraints, current_time_ms), EUnauthorizedInsufficientAccreditation);

    // Remove the permission
    let users_accredit_permissions =  self.governance.accreditors.get_mut(user_id);
    users_accredit_permissions.remove_permission(permission_id);
  }

  public fun issue_credential(
      self : &mut Federation,
      cap : &AttestCap,
      receiver : ID,
      trusted_properties : VecMap<TrustedPropertyName, TrustedPropertyValue>,
      valid_from_ts_ms : u64,
      valid_until_ts_ms : u64,
      ctx : &mut TxContext)  {
      assert!(cap.federation_id == self.federation_id(), EUnauthorizedWrongFederation);

      let permissions_to_attest = self.find_permissions_to_attest(&ctx.sender().to_id());
      assert!(permissions_to_attest.are_values_permitted(&trusted_properties, ctx.epoch_timestamp_ms()), EUnauthorizedInsufficientAttestation);

      let creds = new_credential(trusted_properties, valid_from_ts_ms, valid_until_ts_ms, receiver, ctx);
      self.governance.credentials_state.insert(creds.id.to_inner(), new_credential_state());

      transfer::transfer(creds, receiver.to_address());
  }

  public fun validate_trusted_properties(self : &Federation, issuer_id : &ID, trusted_properties: VecMap<TrustedPropertyName, TrustedPropertyValue>, ctx : &mut TxContext) {
    // ? Should the user of trust framework be allowed to use any timestamp to validate the properites at any point in time?
    let current_time_ms = ctx.epoch_timestamp_ms();
    let property_names = trusted_properties.keys();

    let mut idx = 0;
    while (idx < property_names.length()) {
      let property_name = property_names[idx];
      assert!(
        self.has_federation_property(property_name),
        EInvalidProperty,
      );
      idx = idx + 1;
    };
    // then check if names and values are permitted for given issuer
    let issuer_permissions_to_attest = self.find_permissions_to_attest(issuer_id);
    assert!(
      issuer_permissions_to_attest.are_values_permitted(&trusted_properties, current_time_ms),
      EInvalidIssuerInsufficientAttestation,
    );
  }

  public fun validate_credential(self : &Federation, credential : &Credential, ctx : &mut TxContext) {
    let current_time_ms = ctx.epoch_timestamp_ms();
    assert!(
      self.governance.trusted_constraints.are_properties_correct(credential.trusted_properties(), current_time_ms),
      EInvalidProperty,
    );
    assert!(
      self.has_permissions_to_accredit(credential.issued_by()),
      EInvalidIssuer,
    );
    assert!(
      !self.is_credential_revoked(&credential.id.to_inner()),
      ECredentialRevoked,
    );

    let current_time_ms = ctx.epoch_timestamp_ms();
    assert!(
      credential.valid_from <= current_time_ms && credential.valid_until >= current_time_ms,
      EInvalidTimeSpan,
    );

    let issuer_permissions_to_attest = self.find_permissions_to_attest(credential.issued_by());
    assert!(
      issuer_permissions_to_attest.are_values_permitted(credential.trusted_properties(), current_time_ms),
      EInvalidIssuerInsufficientAttestation,
    );
  }


  fun new_credential(
    trusted_properties : VecMap<TrustedPropertyName, TrustedPropertyValue>,
    valid_from_ts_ms : u64,
    valid_until_ts_ms : u64,
    issued_for : ID,
    ctx : &mut TxContext,
  ) : Credential {
      Credential {
        id : object::new(ctx),
        issued_by : ctx.sender().to_id(),
        issued_for,
        trusted_properties,
        valid_from:  valid_from_ts_ms,
        valid_until: valid_until_ts_ms,
      }
  }

  fun issued_by(self : &Credential)  : &ID {
    &self.issued_by
  }

  fun trusted_properties(self : &Credential) :  &VecMap<TrustedPropertyName, TrustedPropertyValue> {
    &self.trusted_properties
  }

  fun is_credential_revoked(self : &Federation, credential_id : &ID) : bool {
    if (!self.governance.credentials_state.contains(credential_id)) {
      return false
    };
    self.governance.credentials_state.get(credential_id).is_revoked
  }

  public(package) fun root_authorities(self : &Federation) : &vector<RootAuthority> {
    &self.root_authorities
  }

}


#[test_only]
module htf::main_tests {
  use std::string::{utf8};
  use htf::main::{
    new_federation, RootAuthorityCap, Federation, AccreditCap,AttestCap, Credential,
    add_trusted_property, issue_permission_to_accredit, issue_permission_to_attest,
    revoke_permission_to_attest, revoke_permission_to_accredit, issue_credential
  };
  use iota::test_scenario;
  use iota::vec_set::{Self};
  use iota::vec_map;
  use htf::trusted_property::{new_property_value_number, new_property_name};
  use htf::trusted_constraint::{new_trusted_property_constraint};

  #[test]
  fun creating_new_federation_works() {
    let alice = @0x1;

    let mut scenario = test_scenario::begin(alice);

    // create new federation
    new_federation(scenario.ctx());

    scenario.next_tx(alice);

    // Check that the alice has RootAuthorityCap
    let cap: RootAuthorityCap = scenario.take_from_address(alice);

    // check the federation
    let fed: Federation = scenario.take_shared();

    assert!(fed.has_permissions_to_accredit(&alice.to_id()), 0);
    assert!(fed.has_permissions_to_attest(&alice.to_id()), 0);

    // Return the cap to the alice
    test_scenario::return_to_address(alice, cap);
    test_scenario::return_shared(fed);

    let _ = scenario.end();
  }

  #[test]
  fun test_adding_root_authority_to_the_federation() {
    let alice = @0x1;

    let mut scenario = test_scenario::begin(alice);

    let new_object = scenario.new_object();
    let bob = new_object.uid_to_inner();

    scenario.next_tx(alice);

    // Create a new federation
    new_federation(scenario.ctx());

    scenario.next_tx(alice);

    let mut fed: Federation = scenario.take_shared();
    let cap: RootAuthorityCap = scenario.take_from_address(alice);

    // Add a new root authority
    fed.add_root_authority(&cap, bob, scenario.ctx());

    scenario.next_tx(alice);

    // check that bob has RootAuthorityCap
    let bob_cap: RootAuthorityCap = scenario.take_from_address(bob.to_address());

    // Return the cap to the alice
    test_scenario::return_to_address(alice, cap);
    test_scenario::return_to_address(bob.to_address(), bob_cap);
    test_scenario::return_shared(fed);
    new_object.delete();

    let _ = scenario.end();
  }

  #[test]
  fun test_adding_trusted_property() {
    let alice = @0x1;
    let mut scenario = test_scenario::begin(alice);

    // Create a new federation
    new_federation(scenario.ctx());
    scenario.next_tx(alice);

    let mut fed: Federation = scenario.take_shared();
    let cap: RootAuthorityCap = scenario.take_from_address(alice);

    // Add a trusted property
    let property_name = new_property_name(utf8(b"property_name"));
    let property_value = new_property_value_number(10);
    let mut allowed_values = vec_set::empty();
    allowed_values.insert(property_value);

    fed.add_trusted_property(&cap,property_name, allowed_values, false, scenario.ctx());
    scenario.next_tx(alice);

    // Check if the property was added
    assert!(fed.has_federation_property(property_name), 0);

    // Return the cap to the alice
    test_scenario::return_to_address(alice, cap);
    test_scenario::return_shared(fed);

    let _ = scenario.end();
  }

  #[test]
  fun test_issue_permission_to_accredit() {
    let alice = @0x1;
    let mut scenario = test_scenario::begin(alice);

    // Create a new federation
    new_federation(scenario.ctx());
    scenario.next_tx(alice);

    let mut fed: Federation = scenario.take_shared();
    let cap: RootAuthorityCap = scenario.take_from_address(alice);
    let accredit_cap: AccreditCap = scenario.take_from_address(alice);

    scenario.next_tx(alice);

    let new_id = scenario.new_object();
    let bob = new_id.uid_to_inner();

    // Issue permission to accredit
    let constraints = vector::empty();
    fed.issue_permission_to_accredit(&accredit_cap, bob, constraints, scenario.ctx());
    scenario.next_tx(alice);

    // Check if the permission was issued
    assert!(fed.has_permissions_to_accredit(&bob), 0);

    // Return the cap to the alice
    test_scenario::return_to_address(alice, cap);
    test_scenario::return_to_address(alice, accredit_cap);
    test_scenario::return_shared(fed);

    new_id.delete();

    let _ = scenario.end();
  }

  #[test]
  fun test_issue_permission_to_attest() {
    let alice = @0x1;
    let mut scenario = test_scenario::begin(alice);

    // Create a new federation
    new_federation(scenario.ctx());
    scenario.next_tx(alice);

    let mut fed: Federation = scenario.take_shared();
    let cap: RootAuthorityCap = scenario.take_from_address(alice);
    let attest_cap: AttestCap = scenario.take_from_address(alice);
    // Add a trusted property

    scenario.next_tx(alice);

    let new_id = scenario.new_object();
    let bob = new_id.uid_to_inner();

    // Issue permission to accredit
    let constraints = vector::empty();
    fed.issue_permission_to_attest(&attest_cap, bob, constraints, scenario.ctx());
    scenario.next_tx(alice);

    // Check if the permission was issued
    assert!(fed.has_permissions_to_attest(&bob), 0);

    // Return the cap to the alice
    test_scenario::return_to_address(alice, cap);
    test_scenario::return_to_address(alice, attest_cap);
    test_scenario::return_shared(fed);

    new_id.delete();

    let _ = scenario.end();
  }

  #[test]
  fun test_revoke_permission_to_attest_and_accredit() {
    let alice = @0x1;
    let mut scenario = test_scenario::begin(alice);

    // Create a new federation
    new_federation(scenario.ctx());
    scenario.next_tx(alice);

    let mut fed: Federation = scenario.take_shared();
    let cap: RootAuthorityCap = scenario.take_from_address(alice);
    let accredit_cap: AccreditCap = scenario.take_from_address(alice);
    let attest_cap: AttestCap = scenario.take_from_address(alice);

    scenario.next_tx(alice);

    let new_id = scenario.new_object();
    let bob = new_id.uid_to_inner();

    // Issue permission to accredit
    let constraints = vector::empty();
    fed.issue_permission_to_accredit(&accredit_cap, bob, constraints, scenario.ctx());
    scenario.next_tx(alice);

    // Issue permission to attest
    fed.issue_permission_to_attest(&attest_cap, bob, constraints, scenario.ctx());
    scenario.next_tx(alice);

    // Revoke permission to attest
    let permission_id = fed.find_permissions_to_attest(&bob).permisssions()[0].id().uid_to_inner();
    fed.revoke_permission_to_attest(&attest_cap, &bob, &permission_id, scenario.ctx());
    scenario.next_tx(alice);

    // Revoke permission to accredit
    let permission_id = fed.find_permissions_to_accredit(&bob).permisssions()[0].id().uid_to_inner();
    fed.revoke_permission_to_accredit(&accredit_cap, &bob, &permission_id, scenario.ctx());
    scenario.next_tx(alice);

    // Check if the permission was revoked
    // TODO::@itsyaasir: This should be fixed since the user has no permissions
    // and should not be able to attest/accredit
    assert!(fed.has_permissions_to_attest(&bob), 0);
    assert!(fed.has_permissions_to_accredit(&bob), 0);

    // Return the cap to the alice
    test_scenario::return_to_address(alice, cap);
    test_scenario::return_to_address(alice, accredit_cap);
    test_scenario::return_to_address(alice, attest_cap);
    test_scenario::return_shared(fed);

    new_id.delete();

    let _ = scenario.end();
  }

  #[test]
  fun test_issue_credential() {
    let alice = @0x1;
    let mut scenario = test_scenario::begin(alice);

    // Create a new federation
    new_federation(scenario.ctx());
    scenario.next_tx(alice);

    let mut fed: Federation = scenario.take_shared();
    let cap: RootAuthorityCap = scenario.take_from_address(alice);
    let attest_cap: AttestCap = scenario.take_from_address(alice);
    let accredit_cap: AccreditCap = scenario.take_from_address(alice);

    // Add a trusted property
    let property_name = new_property_name(utf8(b"property_name"));
    let property_value = new_property_value_number(10);
    let mut allowed_values = vec_set::empty();
    allowed_values.insert(property_value);

    fed.add_trusted_property(&cap, property_name, allowed_values, false, scenario.ctx());
    scenario.next_tx(alice);

    let new_id = scenario.new_object();
    let bob = new_id.uid_to_inner();

    let mut wanted_constraints = vector::empty();
    let constraints = new_trusted_property_constraint(
      property_name, allowed_values, true, option::none()
    );

    wanted_constraints.push_back(constraints);

    fed.issue_permission_to_attest(&attest_cap, bob, wanted_constraints, scenario.ctx());
    scenario.next_tx(bob.to_address());

    // Issue credential
    let mut trusted_properties = vec_map::empty();
    trusted_properties.insert(property_name, property_value);
    fed.issue_credential(&attest_cap, bob, trusted_properties, 0, 1000, scenario.ctx());

    scenario.next_tx(alice);

    // Let us validate the credential
    let cred: Credential = scenario.take_from_address(bob.to_address());

    // Validate the credential
    fed.validate_credential(&cred, scenario.ctx());

    // Return the cap to the alice
    test_scenario::return_to_address(alice, cap);
    test_scenario::return_shared(fed);
    test_scenario::return_to_address(alice, accredit_cap);
    test_scenario::return_to_address(alice, attest_cap);
    test_scenario::return_to_address(bob.to_address(), cred);


    new_id.delete();
    let _ = scenario.end();
  }
}<|MERGE_RESOLUTION|>--- conflicted
+++ resolved
@@ -259,24 +259,15 @@
 
 
   /// Issue an accredidation to accredit about given trusted properties
-<<<<<<< HEAD
   public fun issue_permission_to_accredit(self : &mut Federation, cap : &AccreditCap,  receiver : ID, want_property_constraints : vector<TrustedPropertyConstraint>,  ctx : &mut TxContext) {
-      assert!(cap.federation_id == self.federation_id(), EUnauthorizedWrongFederation);
-
-      let current_time_ms = ctx.epoch_timestamp_ms();
-      let permissions_to_accredit = self.find_permissions_to_accredit(&ctx.sender().to_id());
-      assert!(permissions_to_accredit.are_constraints_permitted(&want_property_constraints, current_time_ms), EUnauthorizedInsufficientAccreditation);
-=======
-  public fun issue_permission_to_accredit(federation : &mut Federation, cap : &AccreditCap,  receiver : ID, want_property_constraints : vector<TrustedPropertyConstraint>,  ctx : &mut TxContext) {
       assert!(cap.federation_id == federation.federation_id(), EUnauthorizedWrongFederation);
       let current_time_ms = ctx.epoch_timestamp_ms();
 
       // Check the permissions only if the sender is not a root authority
-      if (! federation.is_root_authority(&ctx.sender().to_id())) {
-        let permissions_to_accredit = federation.find_permissions_to_accredit(&ctx.sender().to_id());
+      if (! self.is_root_authority(&ctx.sender().to_id())) {
+        let permissions_to_accredit = self.find_permissions_to_accredit(&ctx.sender().to_id());
         assert!(permissions_to_accredit.are_constraints_permitted(&want_property_constraints, current_time_ms), EUnauthorizedInsufficientAccreditation);
       };
->>>>>>> 0a30b761
 
       let mut trusted_constraints :VecMap<TrustedPropertyName, TrustedPropertyConstraint> =  vec_map::empty();
       let want_property_constraints_len = vector::length<TrustedPropertyConstraint>(&want_property_constraints);
@@ -305,17 +296,12 @@
     assert!(cap.federation_id == self.federation_id(), EUnauthorizedWrongFederation);
 
     let current_time_ms = ctx.epoch_timestamp_ms();
-<<<<<<< HEAD
-    let permissions_to_accredit = self.find_permissions_to_accredit(&ctx.sender().to_id());
-    assert!(permissions_to_accredit.are_constraints_permitted(&wanted_constraints, current_time_ms), EUnauthorizedInsufficientAccreditation);
-=======
 
     // Check the permissions only if the sender is not a root authority
-    if (! federation.is_root_authority(&ctx.sender().to_id())) {
-      let permissions_to_accredit = federation.find_permissions_to_accredit(&ctx.sender().to_id());
+    if (! self.is_root_authority(&ctx.sender().to_id())) {
+      let permissions_to_accredit = self.find_permissions_to_accredit(&ctx.sender().to_id());
       assert!(permissions_to_accredit.are_constraints_permitted(&wanted_constraints, current_time_ms), EUnauthorizedInsufficientAccreditation);
     };
->>>>>>> 0a30b761
 
     let permission = permission_to_attest::new_permission_to_attest(
       self.federation_id(), trusted_constraint::to_map_of_constraints(wanted_constraints), ctx
