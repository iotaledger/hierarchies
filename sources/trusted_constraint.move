module htf::trusted_constraint {

<<<<<<< HEAD
  use iota::object::{Self, UID};
  use iota::vec_map::{Self, VecMap};
  use iota::vec_set::{Self, VecSet};
=======
  use sui::object::{Self, UID};
  use sui::vec_map::{Self, VecMap};
  use sui::vec_set::{Self, VecSet};
  use std::string::{Self, String};
>>>>>>> 2242c75c

  use htf::trusted_property::{TrustedPropertyValue, TrustedPropertyName};
  use htf::utils;


  public(package) fun new_trusted_property_constraints() : TrustedPropertyConstraints {
    TrustedPropertyConstraints {
      data  : vec_map::empty(),
    }
  }

  public enum TrustedPropertyExpression has store, copy, drop {
    StartsWith(String),
    EndsWith(String),
    Contains(String),
    GreaterThan(u64),
    LowerThan(u64),
  }

  public struct TrustedPropertyConstraints has store {
    data : VecMap<TrustedPropertyName, TrustedPropertyConstraint>
  }

  public(package)  fun data(self : &TrustedPropertyConstraints) : &VecMap<TrustedPropertyName, TrustedPropertyConstraint> {
    &self.data
  }

  public(package)  fun data_mut(self : &mut TrustedPropertyConstraints) : &mut VecMap<TrustedPropertyName, TrustedPropertyConstraint> {
    &mut self.data
  }


  public(package) fun are_properties_correct(self : &TrustedPropertyConstraints, properties : &VecMap<TrustedPropertyName, TrustedPropertyValue>)  : bool {
      let property_names = properties.keys() ;
      let mut  idx = 0;

      while (idx < property_names.length())  {
        if (! self.is_property_correct(&property_names[idx], properties.get(&property_names[idx]))) {
          return false
        };
        idx = idx +1;
      };

      true
  }

  public(package) fun is_property_correct(self : &TrustedPropertyConstraints, property_name : &TrustedPropertyName, value : &TrustedPropertyValue) : bool {
    if ( ! self.data.contains(property_name) ) {
      return false
    };
    self.data.get(property_name).matches_property(property_name, value)
  }

  public(package) fun add_constraint(self : &mut TrustedPropertyConstraints, name : TrustedPropertyName, constraint : TrustedPropertyConstraint)  {
    self.data.insert(name, constraint)
  }

  public(package) fun new_trusted_property_constraint(property_name : TrustedPropertyName, allowed_values : VecSet<TrustedPropertyValue>, allow_any : bool) : TrustedPropertyConstraint {
    TrustedPropertyConstraint {
      property_name,
      allowed_values,
      allow_any,
      experssion: option::none(),
    }
  }

  // The evaluation order: allow_any => expression => allowed_values
  public struct TrustedPropertyConstraint has  store, copy, drop {
    property_name : TrustedPropertyName,
    // allow only set of values
    allowed_values : VecSet<TrustedPropertyValue>,
    // allow only values that match the expression.
    experssion : Option<TrustedPropertyExpression>,
    // allow_any - takes a precedence over the allowed_values
    allow_any : bool,
  }


  public(package) fun allowed_values(self : &TrustedPropertyConstraint) : &VecSet<TrustedPropertyValue> {
    &self.allowed_values
  }

  public(package) fun property_name(self : &TrustedPropertyConstraint) : &TrustedPropertyName {
    &self.property_name
  }

  public(package) fun matches_contraint(self : &TrustedPropertyConstraint, constraint : &TrustedPropertyConstraint)  : bool {
    if (constraint.allow_any) {
      return self.allow_any
    };
    if (constraint.experssion.is_some()) {
      if (self.experssion.is_some()) {
        return self.experssion == constraint.experssion
      }
    };
   utils::contains_all_from(self.allowed_values.keys(), constraint.allowed_values.keys())
  }

  public(package) fun matches_property(self: &TrustedPropertyConstraint, name: &TrustedPropertyName, value: &TrustedPropertyValue) : bool {
    self.matches_name(name) && self.matches_value(value)
  }

  public(package) fun matches_name(self : &TrustedPropertyConstraint, name : &TrustedPropertyName) : bool {
      self.property_name == name
  }

  public(package) fun matches_value(self : &TrustedPropertyConstraint, value : &TrustedPropertyValue) : bool {
    if ( self.allow_any ) {
      return true
    };
    if (self.experssion.is_some()) {
      if (Self::matches_expression(self.experssion.borrow(), value)) {
        return true
      }
    };
    self.allowed_values.contains(value)
  }


  public(package) fun to_map_of_constraints(constraints : vector<TrustedPropertyConstraint>) : VecMap<TrustedPropertyName, TrustedPropertyConstraint> {
    let mut idx = 0;
    let mut map : VecMap<TrustedPropertyName, TrustedPropertyConstraint> = vec_map::empty();
    while ( idx < constraints.length() ) {
      let constraint = constraints[idx];
      map.insert(*constraint.property_name(), constraint);
      idx = idx + 1;

    };
    return map
  }


  public(package) fun matches_expression(exp : &TrustedPropertyExpression,  value : &TrustedPropertyValue) : bool {
    match (exp) {
      TrustedPropertyExpression::StartsWith(req) => {
        let mut maybe_value_string = value.as_string();
        if (maybe_value_string.is_none()) {
          return false
        };
        let value_string = maybe_value_string.extract();
        if (value_string.length() < req.length()) {
          return false
        };
        return value_string.index_of(req) == 0
      },
      TrustedPropertyExpression::EndsWith(req) => {
        let mut maybe_value_string = value.as_string();
        if (maybe_value_string.is_none()) {
          return false
        };
        let value_string = maybe_value_string.extract();
        if (value_string.length() < req.length()) {
          return false
        };
        return value_string.index_of(req) == value_string.length() - req.length()
      },
      TrustedPropertyExpression::Contains(req) => {
        let mut maybe_value_string = value.as_string();
        if (maybe_value_string.is_none()) {
          return false
        };
        let value_string = maybe_value_string.extract();
        if (value_string.length() < req.length()) {
          return false
        };
        let value_string_len = value_string.length();
        let index = value_string.index_of(req);
        if (index == value_string_len) {
          return false
        };
      },
      TrustedPropertyExpression::GreaterThan(req) => {
        let mut maybe_value_number = value.as_number();
        if (maybe_value_number.is_none()) {
          return false
        };
        let value_number = maybe_value_number.extract();
        return value_number > *req
      },
      TrustedPropertyExpression::LowerThan(req) => {
        let mut maybe_value_number = value.as_number();
        if (maybe_value_number.is_none()) {
          return false
        };
        let value_number = maybe_value_number.extract();
        return value_number < *req
      },
    };
    false
  }
}


<|MERGE_RESOLUTION|>--- conflicted
+++ resolved
@@ -1,15 +1,9 @@
 module htf::trusted_constraint {
 
-<<<<<<< HEAD
-  use iota::object::{Self, UID};
-  use iota::vec_map::{Self, VecMap};
-  use iota::vec_set::{Self, VecSet};
-=======
   use sui::object::{Self, UID};
   use sui::vec_map::{Self, VecMap};
   use sui::vec_set::{Self, VecSet};
   use std::string::{Self, String};
->>>>>>> 2242c75c
 
   use htf::trusted_property::{TrustedPropertyValue, TrustedPropertyName};
   use htf::utils;
