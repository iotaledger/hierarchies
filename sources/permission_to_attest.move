--- conflicted
+++ resolved
@@ -2,11 +2,7 @@
 module htf::permission_to_attest {
 
   use std::string::String;
-<<<<<<< HEAD
-  use sui::vec_map::{Self, VecMap};
-=======
   use iota::vec_map::VecMap;
->>>>>>> 757b14bd
 
   use htf::trusted_property::{TrustedPropertyName, TrustedPropertyValue};
   use htf::trusted_constraint::{TrustedPropertyConstraint};
