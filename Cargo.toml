[workspace]
members = ["hierarchies-rs/examples", "hierarchies-rs/hierarchies"]
exclude = ["bindings/wasm/hierarchies_wasm"]
resolver = "2"

[workspace.package]
version = "0.1.2-alpha"
authors = ["IOTA Stiftung"]
edition = "2024"
homepage = "https://www.iota.org"
license = "Apache-2.0"
repository = "https://github.com/iotaledger/hierarchies"

[workspace.dependencies]
anyhow = "1.0"
async-trait = "0.1"
bcs = "0.1"
<<<<<<< HEAD
chrono = { version = "0.4", features = ["serde"] }
iota-sdk = { git = "https://github.com/iotaledger/iota.git", tag = "v1.5.0", package = "iota-sdk" }
iota_interaction = { git = "https://github.com/iotaledger/product-core.git", default-features = false, tag = "v0.8.1", package = "iota_interaction" }
iota_interaction_rust = { git = "https://github.com/iotaledger/product-core.git", default-features = false, tag = "v0.8.1", package = "iota_interaction_rust" }
iota_interaction_ts = { git = "https://github.com/iotaledger/product-core.git", default-features = false, tag = "v0.8.1", package = "iota_interaction_ts" }
product_common = { git = "https://github.com/iotaledger/product-core.git", tag = "v0.8.1", default-features = false, package = "product_common" }
=======
iota-sdk = { git = "https://github.com/iotaledger/iota.git", tag = "v1.6.1", package = "iota-sdk" }
iota_interaction = { git = "https://github.com/iotaledger/product-core.git", default-features = false, tag = "v0.8.2", package = "iota_interaction" }
iota_interaction_rust = { git = "https://github.com/iotaledger/product-core.git", default-features = false, tag = "v0.8.2", package = "iota_interaction_rust" }
iota_interaction_ts = { git = "https://github.com/iotaledger/product-core.git", default-features = false, tag = "v0.8.2", package = "iota_interaction_ts" }
product_common = { git = "https://github.com/iotaledger/product-core.git", tag = "v0.8.2", default-features = false, package = "product_common" }
>>>>>>> 4e034daa
secret-storage = { git = "https://github.com/iotaledger/secret-storage", tag = "v0.3.0", default-features = false }
serde = { version = "1", features = ["derive"] }
serde_json = "1"
strum = { version = "0.27", default-features = false, features = ["std", "derive"] }
thiserror = "2.0"
tokio = { version = "1.46", default-features = false, features = ["sync"] }

[profile.release.package.iota_interaction_ts]
opt-level = 's'<|MERGE_RESOLUTION|>--- conflicted
+++ resolved
@@ -15,20 +15,12 @@
 anyhow = "1.0"
 async-trait = "0.1"
 bcs = "0.1"
-<<<<<<< HEAD
 chrono = { version = "0.4", features = ["serde"] }
-iota-sdk = { git = "https://github.com/iotaledger/iota.git", tag = "v1.5.0", package = "iota-sdk" }
-iota_interaction = { git = "https://github.com/iotaledger/product-core.git", default-features = false, tag = "v0.8.1", package = "iota_interaction" }
-iota_interaction_rust = { git = "https://github.com/iotaledger/product-core.git", default-features = false, tag = "v0.8.1", package = "iota_interaction_rust" }
-iota_interaction_ts = { git = "https://github.com/iotaledger/product-core.git", default-features = false, tag = "v0.8.1", package = "iota_interaction_ts" }
-product_common = { git = "https://github.com/iotaledger/product-core.git", tag = "v0.8.1", default-features = false, package = "product_common" }
-=======
 iota-sdk = { git = "https://github.com/iotaledger/iota.git", tag = "v1.6.1", package = "iota-sdk" }
 iota_interaction = { git = "https://github.com/iotaledger/product-core.git", default-features = false, tag = "v0.8.2", package = "iota_interaction" }
 iota_interaction_rust = { git = "https://github.com/iotaledger/product-core.git", default-features = false, tag = "v0.8.2", package = "iota_interaction_rust" }
 iota_interaction_ts = { git = "https://github.com/iotaledger/product-core.git", default-features = false, tag = "v0.8.2", package = "iota_interaction_ts" }
 product_common = { git = "https://github.com/iotaledger/product-core.git", tag = "v0.8.2", default-features = false, package = "product_common" }
->>>>>>> 4e034daa
 secret-storage = { git = "https://github.com/iotaledger/secret-storage", tag = "v0.3.0", default-features = false }
 serde = { version = "1", features = ["derive"] }
 serde_json = "1"
