--- conflicted
+++ resolved
@@ -1,14 +1,5 @@
 {
   "aliases": {
-<<<<<<< HEAD
-    "testnet": "2304aa97",
-    "devnet": "e678123a",
-    "mainnet": "6364aad5"
-  },
-  "envs": {
-    "e678123a": [
-      "0x373c0013c63394509b220a70307a54c323729369a574197c19c9c571c64e68be"
-=======
     "mainnet": "6364aad5",
     "testnet": "2304aa97",
     "devnet": "e678123a"
@@ -16,18 +7,12 @@
   "envs": {
     "6364aad5": [
       "0x0f75165f01198edbc758df00d61440a46300efb639f3a5c33a7c797a8a66d371"
->>>>>>> 3b38a399
     ],
     "2304aa97": [
       "0xbaa47178b92a43d08f79c029a385d5aff75e4e1010e12ea5105fe68f4e9ce8ef"
     ],
-<<<<<<< HEAD
-    "6364aad5": [
-      "0x0f75165f01198edbc758df00d61440a46300efb639f3a5c33a7c797a8a66d371"
-=======
     "e678123a": [
       "0x373c0013c63394509b220a70307a54c323729369a574197c19c9c571c64e68be"
->>>>>>> 3b38a399
     ]
   }
 }