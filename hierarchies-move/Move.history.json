{
  "aliases": {
<<<<<<< HEAD
    "devnet": "e678123a",
    "mainnet": "6364aad5",
    "testnet": "2304aa97"
=======
    "testnet": "2304aa97",
    "devnet": "e678123a",
    "mainnet": "6364aad5"
>>>>>>> 7644dcd4
  },
  "envs": {
    "6364aad5": [
      "0x0f75165f01198edbc758df00d61440a46300efb639f3a5c33a7c797a8a66d371"
    ],
    "2304aa97": [
      "0xbaa47178b92a43d08f79c029a385d5aff75e4e1010e12ea5105fe68f4e9ce8ef"
    ],
    "e678123a": [
      "0x373c0013c63394509b220a70307a54c323729369a574197c19c9c571c64e68be"
    ]
  }
}<|MERGE_RESOLUTION|>--- conflicted
+++ resolved
@@ -1,14 +1,8 @@
 {
   "aliases": {
-<<<<<<< HEAD
-    "devnet": "e678123a",
     "mainnet": "6364aad5",
-    "testnet": "2304aa97"
-=======
     "testnet": "2304aa97",
-    "devnet": "e678123a",
-    "mainnet": "6364aad5"
->>>>>>> 7644dcd4
+    "devnet": "e678123a"
   },
   "envs": {
     "6364aad5": [
