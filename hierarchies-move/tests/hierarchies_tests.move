#[test_only]
module hierarchies::main_tests;

use hierarchies::{
    main::{
        new_federation,
        RootAuthorityCap,
        Federation,
        AccreditCap,
        add_statement,
        revoke_accreditation_to_attest,
        revoke_accreditation_to_accredit,
        create_accreditation_to_accredit,
        create_accreditation_to_attest,
        add_root_authority,
        revoke_root_authority,
        is_root_authority,
        revoke_statement
    },
    statement,
    statement_name::new_statement_name,
    statement_value::new_statement_value_number
};
use iota::{clock, test_scenario, vec_set};
use std::string::utf8;

#[test]
fun creating_new_federation_works() {
    let alice = @0x1;

    let mut scenario = test_scenario::begin(alice);

    // create new federation
    new_federation(scenario.ctx());

    scenario.next_tx(alice);

    // Check that the alice has RootAuthorityCap
    let cap: RootAuthorityCap = scenario.take_from_address(alice);

    // check the federation
    let fed: Federation = scenario.take_shared();

    assert!(fed.is_accreditor(&alice.to_id()), 0);
    assert!(fed.is_attester(&alice.to_id()), 0);

    // Return the cap to the alice
    test_scenario::return_to_address(alice, cap);
    test_scenario::return_shared(fed);

    let _ = scenario.end();
}

#[test]
fun test_adding_root_authority_to_the_federation() {
    let alice = @0x1;

    let mut scenario = test_scenario::begin(alice);

    let new_object = scenario.new_object();
    let bob = new_object.uid_to_inner();

    scenario.next_tx(alice);

    // Create a new federation
    new_federation(scenario.ctx());

    scenario.next_tx(alice);

    let mut fed: Federation = scenario.take_shared();
    let cap: RootAuthorityCap = scenario.take_from_address(alice);

    // Add a new root authority
    fed.add_root_authority(&cap, bob, scenario.ctx());

    scenario.next_tx(alice);

    // check that bob has RootAuthorityCap
    let bob_cap: RootAuthorityCap = scenario.take_from_address(bob.to_address());

    // Return the cap to the alice
    test_scenario::return_to_address(alice, cap);
    test_scenario::return_to_address(bob.to_address(), bob_cap);
    test_scenario::return_shared(fed);
    new_object.delete();

    let _ = scenario.end();
}

#[test]
fun test_adding_trusted_statement() {
    let alice = @0x1;
    let mut scenario = test_scenario::begin(alice);

    // Create a new federation
    new_federation(scenario.ctx());
    scenario.next_tx(alice);

    let mut fed: Federation = scenario.take_shared();
    let cap: RootAuthorityCap = scenario.take_from_address(alice);

    // Add a Statement
    let statement_name = new_statement_name(utf8(b"statement_name"));
    let property_value = new_statement_value_number(10);
    let mut allowed_values = vec_set::empty();
    allowed_values.insert(property_value);

    fed.add_statement(&cap, statement_name, allowed_values, false, scenario.ctx());
    scenario.next_tx(alice);

    // Check if the property was added
    assert!(fed.is_statement_in_federation(statement_name), 0);

    // Return the cap to the alice
    test_scenario::return_to_address(alice, cap);
    test_scenario::return_shared(fed);

    let _ = scenario.end();
}

#[test]
fun test_create_accreditation() {
    let alice = @0x1;
    let mut scenario = test_scenario::begin(alice);

    let mut clock = clock::create_for_testing(scenario.ctx());
    clock.set_for_testing(1000);

    // Create a new federation
    new_federation(scenario.ctx());
    scenario.next_tx(alice);

    let mut fed: Federation = scenario.take_shared();
    let cap: RootAuthorityCap = scenario.take_from_address(alice);
    let accredit_cap: AccreditCap = scenario.take_from_address(alice);

    scenario.next_tx(alice);

    let new_id = scenario.new_object();
    let bob = new_id.uid_to_inner();

    // Issue permission to accredit
    let statements = vector::empty();
    fed.create_accreditation_to_accredit(
        &accredit_cap,
        bob,
        statements,
        &clock,
        scenario.ctx(),
    );
    scenario.next_tx(alice);

    // Check if the permission was issued
    assert!(fed.is_accreditor(&bob), 0);

    // Return the cap to the alice
    test_scenario::return_to_address(alice, cap);
    test_scenario::return_to_address(alice, accredit_cap);
    test_scenario::return_shared(fed);
    clock.destroy_for_testing();
    new_id.delete();

    let _ = scenario.end();
}

#[test]
fun test_create_attestation() {
    let alice = @0x1;
    let mut scenario = test_scenario::begin(alice);

    let mut clock = clock::create_for_testing(scenario.ctx());
    clock.set_for_testing(1000);

    // Create a new federation
    new_federation(scenario.ctx());
    scenario.next_tx(alice);

    let mut fed: Federation = scenario.take_shared();
    let cap: RootAuthorityCap = scenario.take_from_address(alice);
    let accredit_cap: AccreditCap = scenario.take_from_address(alice);
    // Add a Statement

    scenario.next_tx(alice);

    let new_id = scenario.new_object();
    let bob = new_id.uid_to_inner();

    // Issue permission to accredit
    let statements = vector::empty();
    fed.create_accreditation_to_attest(&accredit_cap, bob, statements, &clock, scenario.ctx());
    scenario.next_tx(alice);

    // Check if the permission was issued
    assert!(fed.is_attester(&bob), 0);

    // Return the cap to the alice
    test_scenario::return_to_address(alice, cap);
    test_scenario::return_to_address(alice, accredit_cap);
    test_scenario::return_shared(fed);
    clock.destroy_for_testing();
    new_id.delete();

    let _ = scenario.end();
}

#[test]
fun test_revoke_accreditation_to_attest_and_accredit() {
    let alice = @0x1;
    let mut scenario = test_scenario::begin(alice);

    let mut clock = clock::create_for_testing(scenario.ctx());
    clock.set_for_testing(1000);

    // Create a new federation
    new_federation(scenario.ctx());
    scenario.next_tx(alice);

    let mut fed: Federation = scenario.take_shared();
    let cap: RootAuthorityCap = scenario.take_from_address(alice);
    let accredit_cap: AccreditCap = scenario.take_from_address(alice);

    scenario.next_tx(alice);

    let new_id = scenario.new_object();
    let bob = new_id.uid_to_inner();

    // Issue permission to accredit
    let statements = vector::empty();
    fed.create_accreditation_to_accredit(&accredit_cap, bob, statements, &clock, scenario.ctx());
    scenario.next_tx(alice);

    // Issue permission to attest
    fed.create_accreditation_to_attest(&accredit_cap, bob, statements, &clock, scenario.ctx());
    scenario.next_tx(alice);

    // Revoke permission to attest
    let permission_id = fed
        .get_accreditations_to_attest(&bob)
        .accredited_statements()[0]
        .id()
        .uid_to_inner();
    fed.revoke_accreditation_to_attest(&accredit_cap, &bob, &permission_id, &clock, scenario.ctx());
    scenario.next_tx(alice);

    // Revoke permission to accredit
    let permission_id = fed
        .get_accreditations_to_accredit(&bob)
        .accredited_statements()[0]
        .id()
        .uid_to_inner();
    fed.revoke_accreditation_to_accredit(
        &accredit_cap,
        &bob,
        &permission_id,
        &clock,
        scenario.ctx(),
    );
    scenario.next_tx(alice);

    // Check if the permission was revoked
    assert!(fed.is_attester(&bob), 0);
    assert!(fed.is_accreditor(&bob), 0);

    // Return the cap to the alice
    test_scenario::return_to_address(alice, cap);
    test_scenario::return_to_address(alice, accredit_cap);
    test_scenario::return_shared(fed);
    clock.destroy_for_testing();
    new_id.delete();

    let _ = scenario.end();
}

#[test]
#[expected_failure(abort_code = hierarchies::main::EStatementNotInFederation)]
fun test_create_accreditation_to_accredit_fails_for_nonexistent_statement() {
    let alice = @0x1;
    let mut scenario = test_scenario::begin(alice);

    let mut clock = clock::create_for_testing(scenario.ctx());
    clock.set_for_testing(1000);

    // Create a new federation
    new_federation(scenario.ctx());
    scenario.next_tx(alice);

    let mut fed: Federation = scenario.take_shared();
    let cap: RootAuthorityCap = scenario.take_from_address(alice);
    let accredit_cap: AccreditCap = scenario.take_from_address(alice);

    scenario.next_tx(alice);

    let new_id = scenario.new_object();
    let bob = new_id.uid_to_inner();

    // Create a statement for a property that doesn't exist in the federation
    let nonexistent_statement_name = new_statement_name(utf8(b"nonexistent_role"));
    let allowed_values = vec_set::empty();
    let nonexistent_statement = statement::new_statement(
        nonexistent_statement_name,
        allowed_values,
        true,
        option::none(),
    );

    let statements = vector[nonexistent_statement];

    // This should fail because the statement name doesn't exist in the federation
    fed.create_accreditation_to_accredit(&accredit_cap, bob, statements, &clock, scenario.ctx());

    // Cleanup - this won't be reached due to expected failure
    test_scenario::return_to_address(alice, cap);
    test_scenario::return_to_address(alice, accredit_cap);
    test_scenario::return_shared(fed);
    new_id.delete();
    clock.destroy_for_testing();
    let _ = scenario.end();
}

#[test]
#[expected_failure(abort_code = hierarchies::main::EStatementNotInFederation)]
fun test_create_accreditation_to_attest_fails_for_nonexistent_statement() {
    let alice = @0x1;
    let mut scenario = test_scenario::begin(alice);

    let mut clock = clock::create_for_testing(scenario.ctx());
    clock.set_for_testing(1000);

    // Create a new federation
    new_federation(scenario.ctx());
    scenario.next_tx(alice);

    let mut fed: Federation = scenario.take_shared();
    let cap: RootAuthorityCap = scenario.take_from_address(alice);
    let accredit_cap: AccreditCap = scenario.take_from_address(alice);

    scenario.next_tx(alice);

    let new_id = scenario.new_object();
    let bob = new_id.uid_to_inner();

    // Create a statement for a property that doesn't exist in the federation
    let nonexistent_statement_name = new_statement_name(utf8(b"nonexistent_role"));
    let allowed_values = vec_set::empty();
    let nonexistent_statement = statement::new_statement(
        nonexistent_statement_name,
        allowed_values,
        true,
        option::none(),
    );

    let statements = vector[nonexistent_statement];

    // This should fail because the statement name doesn't exist in the federation
    fed.create_accreditation_to_attest(&accredit_cap, bob, statements, &clock, scenario.ctx());

    // Cleanup - this won't be reached due to expected failure
    test_scenario::return_to_address(alice, cap);
    test_scenario::return_to_address(alice, accredit_cap);
    test_scenario::return_shared(fed);
    clock.destroy_for_testing();
    new_id.delete();
    let _ = scenario.end();
}

#[test]
fun test_create_accreditation_to_accredit_succeeds_for_existing_statement() {
    let alice = @0x1;
    let mut scenario = test_scenario::begin(alice);

    let mut clock = clock::create_for_testing(scenario.ctx());
    clock.set_for_testing(1000);

    // Create a new federation
    new_federation(scenario.ctx());
    scenario.next_tx(alice);

    let mut fed: Federation = scenario.take_shared();
    let cap: RootAuthorityCap = scenario.take_from_address(alice);
    let accredit_cap: AccreditCap = scenario.take_from_address(alice);

    // First add a statement to the federation
    let statement_name = new_statement_name(utf8(b"role"));
    let property_value = new_statement_value_number(10);
    let mut allowed_values = vec_set::empty();
    allowed_values.insert(property_value);

    fed.add_statement(&cap, statement_name, allowed_values, false, scenario.ctx());
    scenario.next_tx(alice);

    let new_id = scenario.new_object();
    let bob = new_id.uid_to_inner();

    // Create a statement that matches the one we added to the federation
    let statement_for_accreditation = statement::new_statement(
        statement_name,
        allowed_values,
        false,
        option::none(),
    );

    let statements = vector[statement_for_accreditation];

    // This should succeed because the statement name exists in the federation
    fed.create_accreditation_to_accredit(&accredit_cap, bob, statements, &clock, scenario.ctx());

    scenario.next_tx(alice);

    // Verify the accreditation was created
    assert!(fed.is_accreditor(&bob), 0);

    // Cleanup
    test_scenario::return_to_address(alice, cap);
    test_scenario::return_to_address(alice, accredit_cap);
    test_scenario::return_shared(fed);
    new_id.delete();
    clock.destroy_for_testing();
    let _ = scenario.end();
}

#[test]
fun test_create_accreditation_to_attest_succeeds_for_existing_statement() {
    let alice = @0x1;
    let mut scenario = test_scenario::begin(alice);

    let mut clock = clock::create_for_testing(scenario.ctx());
    clock.set_for_testing(1000);

    // Create a new federation
    new_federation(scenario.ctx());
    scenario.next_tx(alice);

    let mut fed: Federation = scenario.take_shared();
    let cap: RootAuthorityCap = scenario.take_from_address(alice);
    let accredit_cap: AccreditCap = scenario.take_from_address(alice);

    // First add a statement to the federation
    let statement_name = new_statement_name(utf8(b"role"));
    let property_value = new_statement_value_number(10);
    let mut allowed_values = vec_set::empty();
    allowed_values.insert(property_value);

    fed.add_statement(&cap, statement_name, allowed_values, false, scenario.ctx());
    scenario.next_tx(alice);

    let new_id = scenario.new_object();
    let bob = new_id.uid_to_inner();

    // Create a statement that matches the one we added to the federation
    let statement_for_accreditation = statement::new_statement(
        statement_name,
        allowed_values,
        false,
        option::none(),
    );

    let statements = vector[statement_for_accreditation];

    // This should succeed because the statement name exists in the federation
    fed.create_accreditation_to_attest(&accredit_cap, bob, statements, &clock, scenario.ctx());
    scenario.next_tx(alice);

    // Verify the accreditation was created
    assert!(fed.is_attester(&bob), 0);

    // Cleanup
    test_scenario::return_to_address(alice, cap);
    test_scenario::return_to_address(alice, accredit_cap);
    test_scenario::return_shared(fed);
    new_id.delete();
    clock.destroy_for_testing();
    let _ = scenario.end();
}

#[test]
fun test_revoke_root_authority_success() {
    let alice = @0x1;
    let bob = @0x2;
    let charlie = @0x3;

    let mut scenario = test_scenario::begin(alice);

    // Create a new federation
    new_federation(scenario.ctx());
    scenario.next_tx(alice);

    let mut fed: Federation = scenario.take_shared();
    let alice_cap: RootAuthorityCap = scenario.take_from_address(alice);

    // Add Bob as root authority
    fed.add_root_authority(&alice_cap, bob.to_id(), scenario.ctx());

    // Add Charlie as root authority
    fed.add_root_authority(&alice_cap, charlie.to_id(), scenario.ctx());

    // Verify all three are root authorities
    assert!(fed.is_root_authority(&alice.to_id()), 0);
    assert!(fed.is_root_authority(&bob.to_id()), 1);
    assert!(fed.is_root_authority(&charlie.to_id()), 2);

    scenario.next_tx(alice);

    // Revoke Bob as root authority
    fed.revoke_root_authority(&alice_cap, bob.to_id(), scenario.ctx());

    // Verify Bob is no longer a root authority
    assert!(fed.is_root_authority(&alice.to_id()), 3);
    assert!(!fed.is_root_authority(&bob.to_id()), 4);
    assert!(fed.is_root_authority(&charlie.to_id()), 5);

    // Cleanup
    test_scenario::return_to_address(alice, alice_cap);
    test_scenario::return_shared(fed);
    let _ = scenario.end();
}

#[test]
#[expected_failure(abort_code = hierarchies::main::ERootAuthorityNotFound)]
fun test_revoke_root_authority_not_found() {
    let alice = @0x1;
    let bob = @0x2;

    let mut scenario = test_scenario::begin(alice);

    // Create a new federation
    new_federation(scenario.ctx());
    scenario.next_tx(alice);

    let mut fed: Federation = scenario.take_shared();
    let alice_cap: RootAuthorityCap = scenario.take_from_address(alice);

    // Try to revoke Bob who is not a root authority
    fed.revoke_root_authority(&alice_cap, bob.to_id(), scenario.ctx());

    // Cleanup - won't be reached due to expected failure
    test_scenario::return_to_address(alice, alice_cap);
    test_scenario::return_shared(fed);
    let _ = scenario.end();
}

#[test]
#[expected_failure(abort_code = hierarchies::main::ECannotRevokeLastRootAuthority)]
fun test_cannot_revoke_last_root_authority() {
    let alice = @0x1;

    let mut scenario = test_scenario::begin(alice);

    // Create a new federation
    new_federation(scenario.ctx());
    scenario.next_tx(alice);

    let mut fed: Federation = scenario.take_shared();
    let alice_cap: RootAuthorityCap = scenario.take_from_address(alice);

    // Try to revoke the only root authority (Alice)
    fed.revoke_root_authority(&alice_cap, alice.to_id(), scenario.ctx());

    // Cleanup - won't be reached due to expected failure
    test_scenario::return_to_address(alice, alice_cap);
    test_scenario::return_shared(fed);
    let _ = scenario.end();
}

#[test]
#[expected_failure(abort_code = hierarchies::main::ERevokedRootAuthority)]
fun test_revoked_authority_cannot_add_statement() {
    let alice = @0x1;
    let bob = @0x2;

    let mut scenario = test_scenario::begin(alice);

    // Create a new federation
    new_federation(scenario.ctx());
    scenario.next_tx(alice);

    let mut fed: Federation = scenario.take_shared();
    let alice_cap: RootAuthorityCap = scenario.take_from_address(alice);

    // Add Bob as root authority
    fed.add_root_authority(&alice_cap, bob.to_id(), scenario.ctx());

    scenario.next_tx(bob);

    // Bob gets his cap
    let bob_cap: RootAuthorityCap = scenario.take_from_address(bob);

    scenario.next_tx(alice);

    // Alice revokes Bob
    fed.revoke_root_authority(&alice_cap, bob.to_id(), scenario.ctx());

    scenario.next_tx(bob);

    // Bob tries to add a statement with his revoked cap - should fail
    let statement_name = new_statement_name(utf8(b"test_statement"));
    let allowed_values = vec_set::empty();
    fed.add_statement(&bob_cap, statement_name, allowed_values, true, scenario.ctx());

    // Cleanup - won't be reached due to expected failure
    test_scenario::return_to_address(alice, alice_cap);
    test_scenario::return_to_address(bob, bob_cap);
    test_scenario::return_shared(fed);
    let _ = scenario.end();
}

#[test]
#[expected_failure(abort_code = hierarchies::main::ERevokedRootAuthority)]
fun test_revoked_authority_cannot_add_another_root_authority() {
    let alice = @0x1;
    let bob = @0x2;
    let charlie = @0x3;

    let mut scenario = test_scenario::begin(alice);

    // Create a new federation
    new_federation(scenario.ctx());
    scenario.next_tx(alice);

    let mut fed: Federation = scenario.take_shared();
    let alice_cap: RootAuthorityCap = scenario.take_from_address(alice);

    // Add Bob as root authority
    fed.add_root_authority(&alice_cap, bob.to_id(), scenario.ctx());

    scenario.next_tx(bob);

    // Bob gets his cap
    let bob_cap: RootAuthorityCap = scenario.take_from_address(bob);

    scenario.next_tx(alice);

    // Alice revokes Bob
    fed.revoke_root_authority(&alice_cap, bob.to_id(), scenario.ctx());

    scenario.next_tx(bob);

    // Bob tries to add Charlie as root authority with his revoked cap - should fail
    fed.add_root_authority(&bob_cap, charlie.to_id(), scenario.ctx());

    // Cleanup - won't be reached due to expected failure
    test_scenario::return_to_address(alice, alice_cap);
    test_scenario::return_to_address(bob, bob_cap);
    test_scenario::return_shared(fed);
    let _ = scenario.end();
}

#[test]
fun test_is_root_authority() {
    let alice = @0x1;
    let bob = @0x2;
    let charlie = @0x3;

    let mut scenario = test_scenario::begin(alice);

    // Create a new federation
    new_federation(scenario.ctx());
    scenario.next_tx(alice);

    let mut fed: Federation = scenario.take_shared();
    let alice_cap: RootAuthorityCap = scenario.take_from_address(alice);

    // Initially only Alice is a root authority
    assert!(fed.is_root_authority(&alice.to_id()), 0);
    assert!(!fed.is_root_authority(&bob.to_id()), 1);
    assert!(!fed.is_root_authority(&charlie.to_id()), 2);

    // Add Bob as root authority
    fed.add_root_authority(&alice_cap, bob.to_id(), scenario.ctx());

    // Now both Alice and Bob are root authorities
    assert!(fed.is_root_authority(&alice.to_id()), 3);
    assert!(fed.is_root_authority(&bob.to_id()), 4);
    assert!(!fed.is_root_authority(&charlie.to_id()), 5);

    // Cleanup
    test_scenario::return_to_address(alice, alice_cap);
    test_scenario::return_shared(fed);
    let _ = scenario.end();
}

#[test]
#[expected_failure(abort_code = hierarchies::main::EEmptyAllowedValuesWithoutAllowAny)]
fun test_add_statement_with_empty_allowed_values_and_allow_any_false() {
    let alice = @0x1;
    let mut scenario = test_scenario::begin(alice);

    // Create a new federation
    new_federation(scenario.ctx());
    scenario.next_tx(alice);

    let mut fed: Federation = scenario.take_shared();
    let cap: RootAuthorityCap = scenario.take_from_address(alice);

    // Try to add a statement with empty allowed values and allow_any = false
    let statement_name = new_statement_name(utf8(b"invalid_statement"));
    let allowed_values = vec_set::empty();

    // This should fail with EEmptyAllowedValuesWithoutAllowAny
    fed.add_statement(&cap, statement_name, allowed_values, false, scenario.ctx());

    // Cleanup - won't be reached due to expected failure
    test_scenario::return_to_address(alice, cap);
    test_scenario::return_shared(fed);
    let _ = scenario.end();
}

#[test]
fun test_add_statement_with_empty_allowed_values_and_allow_any_true() {
    let alice = @0x1;
    let mut scenario = test_scenario::begin(alice);

    // Create a new federation
    new_federation(scenario.ctx());
    scenario.next_tx(alice);

    let mut fed: Federation = scenario.take_shared();
    let cap: RootAuthorityCap = scenario.take_from_address(alice);

    // Add a statement with empty allowed values and allow_any = true (should succeed)
    let statement_name = new_statement_name(utf8(b"any_value_statement"));
    let allowed_values = vec_set::empty();

    fed.add_statement(&cap, statement_name, allowed_values, true, scenario.ctx());

    // Verify the statement was added
    assert!(fed.is_statement_in_federation(statement_name), 0);

    // Cleanup
    test_scenario::return_to_address(alice, cap);
    test_scenario::return_shared(fed);
    let _ = scenario.end();
}

#[test]
fun test_add_statement_with_allowed_values_and_allow_any_false() {
    let alice = @0x1;
    let mut scenario = test_scenario::begin(alice);

    // Create a new federation
    new_federation(scenario.ctx());
    scenario.next_tx(alice);

    let mut fed: Federation = scenario.take_shared();
    let cap: RootAuthorityCap = scenario.take_from_address(alice);

    // Add a statement with specific allowed values and allow_any = false (should succeed)
    let statement_name = new_statement_name(utf8(b"restricted_statement"));
    let mut allowed_values = vec_set::empty();
    vec_set::insert(&mut allowed_values, new_statement_value_number(1));
    vec_set::insert(&mut allowed_values, new_statement_value_number(2));

    fed.add_statement(&cap, statement_name, allowed_values, false, scenario.ctx());

    // Verify the statement was added
    assert!(fed.is_statement_in_federation(statement_name), 0);

    // Cleanup
    test_scenario::return_to_address(alice, cap);
    test_scenario::return_shared(fed);
    let _ = scenario.end();
}

#[test]
#[
    expected_failure(
        abort_code = hierarchies::main::EUnauthorizedInsufficientAccreditationToAccredit,
    ),
]
fun test_attester_cannot_revoke_attestation_rights() {
    let alice = @0x1;
    let bob = @0x2;
    let charlie = @0x3;

    let mut scenario = test_scenario::begin(alice);

    let mut clock = clock::create_for_testing(scenario.ctx());
    clock.set_for_testing(1000);

    // Create a new federation
    new_federation(scenario.ctx());
    scenario.next_tx(alice);

    let mut fed: Federation = scenario.take_shared();
    let root_cap: RootAuthorityCap = scenario.take_from_address(alice);
    let alice_accredit_cap: AccreditCap = scenario.take_from_address(alice);

    // First add two different statements to the federation
    let statement_name_1 = new_statement_name(utf8(b"role1"));
    let statement_name_2 = new_statement_name(utf8(b"role2"));
    let property_value = new_statement_value_number(10);
    let mut allowed_values = vec_set::empty();
    allowed_values.insert(property_value);

    fed.add_statement(&root_cap, statement_name_1, allowed_values, false, scenario.ctx());
    fed.add_statement(&root_cap, statement_name_2, allowed_values, false, scenario.ctx());
    scenario.next_tx(alice);

    // Create statements for permissions
    let statement_1 = statement::new_statement(
        statement_name_1,
        allowed_values,
        false,
        option::none(),
    );
    let statement_2 = statement::new_statement(
        statement_name_2,
        allowed_values,
        false,
        option::none(),
    );

    // Alice grants Charlie attestation rights for statement_2
    let charlie_statements = vector[statement_2];

    fed.create_accreditation_to_attest(
        &alice_accredit_cap,
        charlie.to_id(),
        charlie_statements,
        &clock,
        scenario.ctx(),
    );
    scenario.next_tx(alice);

    // Alice grants Bob accreditation rights only for statement_1 (not statement_2)
    let bob_statements = vector[statement_1];
    fed.create_accreditation_to_accredit(
        &alice_accredit_cap,
        bob.to_id(),
        bob_statements,
        &clock,
        scenario.ctx(),
    );
    scenario.next_tx(bob);

    // Bob receives his AccreditCap
    let bob_accredit_cap: AccreditCap = scenario.take_from_address(bob);

    // Get Charlie's attestation permission ID (for statement_2)
    let charlie_permission_id = fed
        .get_accreditations_to_attest(&charlie.to_id())
        .accredited_statements()[0]
        .id()
        .uid_to_inner();

    // Bob (who only has accreditation rights for statement_1, not statement_2)
    // tries to revoke Charlie's attestation rights for statement_2 - this should fail
    fed.revoke_accreditation_to_attest(
        &bob_accredit_cap,
        &charlie.to_id(),
        &charlie_permission_id,
        &clock,
        scenario.ctx(),
    );

    // Cleanup - won't be reached due to expected failure
    test_scenario::return_to_address(alice, root_cap);
    test_scenario::return_to_address(alice, alice_accredit_cap);
    test_scenario::return_to_address(bob, bob_accredit_cap);
    test_scenario::return_shared(fed);
    clock.destroy_for_testing();
    let _ = scenario.end();
}

#[test]
#[expected_failure(abort_code = hierarchies::main::EAlreadyRootAuthority)]
fun test_add_already_existing_root_authority() {
    let alice = @0x1;
    let bob = @0x2;

    let mut scenario = test_scenario::begin(alice);

    // Create a new federation
    new_federation(scenario.ctx());
    scenario.next_tx(alice);

    let mut fed: Federation = scenario.take_shared();
    let cap: RootAuthorityCap = scenario.take_from_address(alice);

    // Add Bob as root authority
    fed.add_root_authority(&cap, bob.to_id(), scenario.ctx());

    // Try to add Bob again - should fail
    fed.add_root_authority(&cap, bob.to_id(), scenario.ctx());

    // Cleanup - won't be reached due to expected failure
    test_scenario::return_to_address(alice, cap);
    test_scenario::return_shared(fed);
    let _ = scenario.end();
}

#[test]
fun test_reinstate_root_authority_success() {
    let alice = @0x1;
    let bob = @0x2;

    let mut scenario = test_scenario::begin(alice);

    // Create a new federation
    new_federation(scenario.ctx());
    scenario.next_tx(alice);

    let mut fed: Federation = scenario.take_shared();
    let alice_cap: RootAuthorityCap = scenario.take_from_address(alice);

    // Add Bob as root authority
    fed.add_root_authority(&alice_cap, bob.to_id(), scenario.ctx());

    scenario.next_tx(bob);
    let bob_cap: RootAuthorityCap = scenario.take_from_address(bob);

    scenario.next_tx(alice);

    // Alice revokes Bob
    fed.revoke_root_authority(&alice_cap, bob.to_id(), scenario.ctx());

    // Verify Bob is no longer a root authority
    assert!(!fed.is_root_authority(&bob.to_id()), 0);

    // Alice reinstates Bob
    fed.reinstate_root_authority(&alice_cap, bob.to_id(), scenario.ctx());

    // Verify Bob is now a root authority again
    assert!(fed.is_root_authority(&bob.to_id()), 0);

    // Cleanup
    test_scenario::return_to_address(alice, alice_cap);
    test_scenario::return_to_address(bob, bob_cap);
    test_scenario::return_shared(fed);
    let _ = scenario.end();
}

#[test]
#[expected_failure(abort_code = hierarchies::main::ENotRevokedRootAuthority)]
fun test_reinstate_non_revoked_authority() {
    let alice = @0x1;
    let bob = @0x2;

    let mut scenario = test_scenario::begin(alice);

    // Create a new federation
    new_federation(scenario.ctx());
    scenario.next_tx(alice);

    let mut fed: Federation = scenario.take_shared();
    let alice_cap: RootAuthorityCap = scenario.take_from_address(alice);

    // Try to reinstate Bob who was never revoked - should fail
    fed.reinstate_root_authority(&alice_cap, bob.to_id(), scenario.ctx());

    // Cleanup - won't be reached due to expected failure
    test_scenario::return_to_address(alice, alice_cap);
    test_scenario::return_shared(fed);
    let _ = scenario.end();
}

#[test]
#[expected_failure(abort_code = hierarchies::main::EAlreadyRootAuthority)]
fun test_reinstate_already_active_authority() {
    let alice = @0x1;
    let bob = @0x2;

    let mut scenario = test_scenario::begin(alice);

    // Create a new federation
    new_federation(scenario.ctx());
    scenario.next_tx(alice);

    let mut fed: Federation = scenario.take_shared();
    let alice_cap: RootAuthorityCap = scenario.take_from_address(alice);

    // Add Bob as root authority
    fed.add_root_authority(&alice_cap, bob.to_id(), scenario.ctx());

    scenario.next_tx(bob);
    let bob_cap: RootAuthorityCap = scenario.take_from_address(bob);

    scenario.next_tx(alice);

    // Try to reinstate Bob who is already active - should fail
    fed.reinstate_root_authority(&alice_cap, bob.to_id(), scenario.ctx());

    // Cleanup - won't be reached due to expected failure
    test_scenario::return_to_address(alice, alice_cap);
    test_scenario::return_to_address(bob, bob_cap);
    test_scenario::return_shared(fed);
    let _ = scenario.end();
}

#[test]
fun test_reinstated_authority_can_perform_actions() {
    let alice = @0x1;
    let bob = @0x2;

    let mut scenario = test_scenario::begin(alice);

    // Create a new federation
    new_federation(scenario.ctx());
    scenario.next_tx(alice);

    let mut fed: Federation = scenario.take_shared();
    let alice_cap: RootAuthorityCap = scenario.take_from_address(alice);

    // Add Bob as root authority
    fed.add_root_authority(&alice_cap, bob.to_id(), scenario.ctx());

    scenario.next_tx(bob);
    let bob_cap: RootAuthorityCap = scenario.take_from_address(bob);

    scenario.next_tx(alice);

    // Alice revokes Bob
    fed.revoke_root_authority(&alice_cap, bob.to_id(), scenario.ctx());

    // Alice reinstates Bob
    fed.reinstate_root_authority(&alice_cap, bob.to_id(), scenario.ctx());

    scenario.next_tx(bob);

    // Bob should be able to add a statement with his reinstated authority
    let statement_name = new_statement_name(utf8(b"test_statement"));
    let allowed_values = vec_set::empty();
    fed.add_statement(&bob_cap, statement_name, allowed_values, true, scenario.ctx());

    // Verify the statement was added
    assert!(fed.is_statement_in_federation(statement_name), 0);

    // Cleanup
    test_scenario::return_to_address(alice, alice_cap);
    test_scenario::return_to_address(bob, bob_cap);
    test_scenario::return_shared(fed);
    let _ = scenario.end();
}

#[test]
<<<<<<< HEAD
#[expected_failure(abort_code = hierarchies::main::EStatementRevoked)]
fun test_create_accreditation_to_accredit_fails_for_revoked_statement() {
    let alice = @0x1;
    let mut scenario = test_scenario::begin(alice);
    let mut clock = clock::create_for_testing(scenario.ctx());
    clock.set_for_testing(1000);
=======
#[expected_failure(abort_code = hierarchies::main::ERevokedRootAuthority)]
fun test_transferred_capability_from_revoked_authority_fails() {
    let alice = @0x1;
    let bob = @0x2;
    let charlie = @0x3;

    let mut scenario = test_scenario::begin(alice);
>>>>>>> 2ca6481b

    new_federation(scenario.ctx());
    scenario.next_tx(alice);

    let mut fed: Federation = scenario.take_shared();
<<<<<<< HEAD
    let root_cap: RootAuthorityCap = scenario.take_from_address(alice);
    let accredit_cap: AccreditCap = scenario.take_from_address(alice);

    let statement_name = new_statement_name(utf8(b"role"));
    let mut allowed_values = vec_set::empty();
    allowed_values.insert(new_statement_value_number(1));
    fed.add_statement(&root_cap, statement_name, allowed_values, false, scenario.ctx());

    fed.revoke_statement(&root_cap, statement_name, &clock, scenario.ctx());

    let stmt = statement::new_statement(statement_name, vec_set::empty(), true, option::none());
    fed.create_accreditation_to_accredit(
        &accredit_cap,
        @0x2.to_id(),
        vector[stmt],
        &clock,
        scenario.ctx(),
    );

    test_scenario::return_shared(fed);
    test_scenario::return_to_address(alice, root_cap);
    test_scenario::return_to_address(alice, accredit_cap);
    clock.destroy_for_testing();
    let _ = scenario.end();
}

#[test]
#[expected_failure(abort_code = hierarchies::main::EStatementRevoked)]
fun test_create_accreditation_to_attest_fails_for_revoked_statement() {
    let alice = @0x1;
    let mut scenario = test_scenario::begin(alice);
    let mut clock = clock::create_for_testing(scenario.ctx());
    clock.set_for_testing(1000);

    new_federation(scenario.ctx());
    scenario.next_tx(alice);

    let mut fed: Federation = scenario.take_shared();
    let root_cap: RootAuthorityCap = scenario.take_from_address(alice);
    let accredit_cap: AccreditCap = scenario.take_from_address(alice);

    let statement_name = new_statement_name(utf8(b"role"));
    let mut allowed_values = vec_set::empty();
    allowed_values.insert(new_statement_value_number(1));
    fed.add_statement(&root_cap, statement_name, allowed_values, false, scenario.ctx());

    fed.revoke_statement(&root_cap, statement_name, &clock, scenario.ctx());

    let stmt = statement::new_statement(statement_name, vec_set::empty(), true, option::none());
    fed.create_accreditation_to_attest(
        &accredit_cap,
        @0x2.to_id(),
        vector[stmt],
        &clock,
        scenario.ctx(),
    );

    test_scenario::return_shared(fed);
    test_scenario::return_to_address(alice, root_cap);
    test_scenario::return_to_address(alice, accredit_cap);
    clock.destroy_for_testing();
=======
    let alice_cap: RootAuthorityCap = scenario.take_from_address(alice);

    // Add Bob as root authority
    fed.add_root_authority(&alice_cap, bob.to_id(), scenario.ctx());

    scenario.next_tx(bob);
    let bob_cap: RootAuthorityCap = scenario.take_from_address(bob);

    scenario.next_tx(alice);

    // Alice revokes Bob
    fed.revoke_root_authority(&alice_cap, bob.to_id(), scenario.ctx());

    scenario.next_tx(bob);

    // Bob transfers his capability to Charlie
    fed.transfer_root_authority_cap(bob_cap, charlie.to_id(), scenario.ctx());

    scenario.next_tx(charlie);
    let transferred_cap: RootAuthorityCap = scenario.take_from_address(charlie);

    // Charlie tries to use Bob's (revoked) capability - should fail
    let statement_name = new_statement_name(utf8(b"test_statement"));
    let allowed_values = vec_set::empty();
    fed.add_statement(&transferred_cap, statement_name, allowed_values, true, scenario.ctx());

    // Cleanup - won't be reached due to expected failure
    test_scenario::return_to_address(alice, alice_cap);
    test_scenario::return_to_address(charlie, transferred_cap);
    test_scenario::return_shared(fed);
>>>>>>> 2ca6481b
    let _ = scenario.end();
}<|MERGE_RESOLUTION|>--- conflicted
+++ resolved
@@ -1032,28 +1032,17 @@
 }
 
 #[test]
-<<<<<<< HEAD
 #[expected_failure(abort_code = hierarchies::main::EStatementRevoked)]
 fun test_create_accreditation_to_accredit_fails_for_revoked_statement() {
     let alice = @0x1;
     let mut scenario = test_scenario::begin(alice);
     let mut clock = clock::create_for_testing(scenario.ctx());
     clock.set_for_testing(1000);
-=======
-#[expected_failure(abort_code = hierarchies::main::ERevokedRootAuthority)]
-fun test_transferred_capability_from_revoked_authority_fails() {
-    let alice = @0x1;
-    let bob = @0x2;
-    let charlie = @0x3;
-
-    let mut scenario = test_scenario::begin(alice);
->>>>>>> 2ca6481b
-
-    new_federation(scenario.ctx());
-    scenario.next_tx(alice);
-
-    let mut fed: Federation = scenario.take_shared();
-<<<<<<< HEAD
+
+    new_federation(scenario.ctx());
+    scenario.next_tx(alice);
+
+    let mut fed: Federation = scenario.take_shared();
     let root_cap: RootAuthorityCap = scenario.take_from_address(alice);
     let accredit_cap: AccreditCap = scenario.take_from_address(alice);
 
@@ -1115,7 +1104,22 @@
     test_scenario::return_to_address(alice, root_cap);
     test_scenario::return_to_address(alice, accredit_cap);
     clock.destroy_for_testing();
-=======
+    let _ = scenario.end();
+}
+
+#[test]
+#[expected_failure(abort_code = hierarchies::main::ERevokedRootAuthority)]
+fun test_transferred_capability_from_revoked_authority_fails() {
+    let alice = @0x1;
+    let bob = @0x2;
+    let charlie = @0x3;
+
+    let mut scenario = test_scenario::begin(alice);
+
+    new_federation(scenario.ctx());
+    scenario.next_tx(alice);
+
+    let mut fed: Federation = scenario.take_shared();
     let alice_cap: RootAuthorityCap = scenario.take_from_address(alice);
 
     // Add Bob as root authority
@@ -1146,6 +1150,5 @@
     test_scenario::return_to_address(alice, alice_cap);
     test_scenario::return_to_address(charlie, transferred_cap);
     test_scenario::return_shared(fed);
->>>>>>> 2ca6481b
     let _ = scenario.end();
 }