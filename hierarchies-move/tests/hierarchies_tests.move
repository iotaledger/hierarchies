--- conflicted
+++ resolved
@@ -722,7 +722,6 @@
 }
 
 #[test]
-<<<<<<< HEAD
 #[
     expected_failure(
         abort_code = hierarchies::main::EUnauthorizedInsufficientAccreditationToAccredit,
@@ -732,21 +731,14 @@
     let alice = @0x1;
     let bob = @0x2;
     let charlie = @0x3;
-=======
-#[expected_failure(abort_code = hierarchies::main::EAlreadyRootAuthority)]
-fun test_add_already_existing_root_authority() {
-    let alice = @0x1;
-    let bob = @0x2;
->>>>>>> 199577b2
-
-    let mut scenario = test_scenario::begin(alice);
-
-    // Create a new federation
-    new_federation(scenario.ctx());
-    scenario.next_tx(alice);
-
-    let mut fed: Federation = scenario.take_shared();
-<<<<<<< HEAD
+
+    let mut scenario = test_scenario::begin(alice);
+
+    // Create a new federation
+    new_federation(scenario.ctx());
+    scenario.next_tx(alice);
+
+    let mut fed: Federation = scenario.take_shared();
     let root_cap: RootAuthorityCap = scenario.take_from_address(alice);
     let alice_accredit_cap: AccreditCap = scenario.take_from_address(alice);
 
@@ -818,7 +810,23 @@
     test_scenario::return_to_address(alice, root_cap);
     test_scenario::return_to_address(alice, alice_accredit_cap);
     test_scenario::return_to_address(bob, bob_accredit_cap);
-=======
+    test_scenario::return_shared(fed);
+    let _ = scenario.end();
+}
+
+#[test]
+#[expected_failure(abort_code = hierarchies::main::EAlreadyRootAuthority)]
+fun test_add_already_existing_root_authority() {
+    let alice = @0x1;
+    let bob = @0x2;
+
+    let mut scenario = test_scenario::begin(alice);
+
+    // Create a new federation
+    new_federation(scenario.ctx());
+    scenario.next_tx(alice);
+
+    let mut fed: Federation = scenario.take_shared();
     let cap: RootAuthorityCap = scenario.take_from_address(alice);
 
     // Add Bob as root authority
@@ -829,7 +837,6 @@
 
     // Cleanup - won't be reached due to expected failure
     test_scenario::return_to_address(alice, cap);
->>>>>>> 199577b2
     test_scenario::return_shared(fed);
     let _ = scenario.end();
 }