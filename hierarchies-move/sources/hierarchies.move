/// This module implements a hierarchical trust system where entities can delegate
/// trust and attestation rights to other entities within a federation.
module hierarchies::main;

use hierarchies::{
    accreditation::{Self, Accreditations},
    statement::{Self, Statements, Statement},
    statement_name::StatementName,
    statement_value::StatementValue
};
use iota::{clock::Clock, event, vec_map::{Self, VecMap}, vec_set::VecSet};

// ===== Errors =====
/// Error when operation is performed with wrong federation
const EUnauthorizedWrongFederation: u64 = 1;
/// Error when entity lacks sufficient accreditation permissions
const EUnauthorizedInsufficientAccreditationToAccredit: u64 = 2;
/// Error when Value Condition for Statement is invalid (e.g., allow_any=true with specific values)
const EInvalidStatementValueCondition: u64 = 3;
/// Error when trying to access non-existent accreditation
const EAccreditationNotFound: u64 = 4;
/// Error when timestamp is in the past
const ETimestampMustBeInTheFuture: u64 = 5;
/// Error when trying to create accreditation for statement not in federation
const EStatementNotInFederation: u64 = 6;
/// Error when trying to revoke non-existent root authority
const ERootAuthorityNotFound: u64 = 7;
/// Error when trying to revoke the last root authority
const ECannotRevokeLastRootAuthority: u64 = 8;
/// Error when using a revoked root authority capability
const ERevokedRootAuthority: u64 = 9;
/// Empty allowed values list without allow_any flag
<<<<<<< HEAD
const EEmptyAllowedValuesWithoutAllowAny: u64 = 10;
=======
const EEmptyAllowedValuesWithoutAllowAny: u64 = 11;
/// Error when trying to add an already existing root authority
const EAlreadyRootAuthority: u64 = 12;
>>>>>>> 199577b2

// ===== Constants =====
const TIME_BUFFER_MS: u64 = 5000;

// ===== Core Data Structures =====

/// The main federation object representing a hierarchy of trust.
/// This is a shared object that maintains the trust structure and governance.
public struct Federation has key, store {
    id: UID,
    governance: Governance,
    root_authorities: vector<RootAuthority>,
    revoked_root_authorities: vector<ID>,
}

/// Root authority with the highest trust level in the system.
/// Can delegate and revoke trust to other entities.
public struct RootAuthority has key, store {
    id: UID,
    account_id: ID,
}

/// Governance structure containing trusted statements and accreditation tracking.
/// Manages what statements are trusted and who can attest/accredit.
public struct Governance has key, store {
    id: UID,
    /// Statements that are trusted by the federation
    statements: Statements,
    /// Rights to delegate accreditation
    accreditations_to_accredit: VecMap<ID, Accreditations>,
    /// Rights for creating attestations
    accreditations_to_attest: VecMap<ID, Accreditations>,
}

// ===== Capability Objects =====

/// Capability for root authority operations
public struct RootAuthorityCap has key {
    id: UID,
    federation_id: ID,
}

/// Capability for accreditation operations
public struct AccreditCap has key {
    id: UID,
    federation_id: ID,
}

// ===== Event Structures =====

/// Event emitted when a new federation is created
public struct FederationCreatedEvent has copy, drop {
    federation_address: address,
}

/// Event emitted when a statement is added to the federation
public struct StatementAddedEvent has copy, drop {
    federation_address: address,
    statement_name: StatementName,
    allow_any: bool,
}

/// Event emitted when a statement is revoked
public struct StatementRevokedEvent has copy, drop {
    federation_address: address,
    statement_name: StatementName,
    valid_to_ms: u64,
}

/// Event emitted when a root authority is added
public struct RootAuthorityAddedEvent has copy, drop {
    federation_address: address,
    account_id: ID,
}

/// Event emitted when a root authority is revoked
public struct RootAuthorityRevokedEvent has copy, drop {
    federation_address: address,
    account_id: ID,
}

/// Event emitted when accreditation to accredit is created
public struct AccreditationToAccreditCreatedEvent has copy, drop {
    federation_address: address,
    receiver: ID,
    accreditor: ID,
}

/// Event emitted when accreditation to attest is created
public struct AccreditationToAttestCreatedEvent has copy, drop {
    federation_address: address,
    receiver: ID,
    accreditor: ID,
}

/// Event emitted when accreditation to attest is revoked
public struct AccreditationToAttestRevokedEvent has copy, drop {
    federation_address: address,
    entity_id: ID,
    permission_id: ID,
    revoker: ID,
}

/// Event emitted when accreditation to accredit is revoked
public struct AccreditationToAccreditRevokedEvent has copy, drop {
    federation_address: address,
    entity_id: ID,
    permission_id: ID,
    revoker: ID,
}

// ===== Constructor Functions =====

/// Creates a new federation with the sender as the first root authority.
/// The creator of the Federation becomes the root authority of the Federation.
public fun new_federation(ctx: &mut TxContext) {
    let federation_id = object::new(ctx);
    let mut federation = Federation {
        id: federation_id,
        root_authorities: vector::empty(),
        revoked_root_authorities: vector::empty(),
        governance: Governance {
            id: object::new(ctx),
            statements: statement::new_statements(),
            accreditations_to_accredit: vec_map::empty(),
            accreditations_to_attest: vec_map::empty(),
        },
    };

    // Create root authority and capabilities
    let root_auth_cap = new_root_authority_cap(&federation, ctx);
    let root_authority = new_root_authority(ctx.sender().to_id(), ctx);
    vector::push_back(&mut federation.root_authorities, root_authority);

    // Grant permissions to the creator
    let permission = accreditation::new_empty_accreditations();
    federation.governance.accreditations_to_accredit.insert(ctx.sender().to_id(), permission);

    let permission = accreditation::new_empty_accreditations();
    federation.governance.accreditations_to_attest.insert(ctx.sender().to_id(), permission);

    // Create and transfer capabilities
    let accredit_cap = new_cap_accredit(&federation, ctx);

    // Emit federation created event
    event::emit(FederationCreatedEvent {
        federation_address: object::uid_to_address(&federation.id),
    });

    // Transfer capabilities to creator
    transfer::transfer(root_auth_cap, ctx.sender());
    transfer::transfer(accredit_cap, ctx.sender());

    // Share the federation object
    transfer::share_object(federation)
}

/// Creates a new root authority object
public(package) fun new_root_authority(account_id: ID, ctx: &mut TxContext): RootAuthority {
    RootAuthority {
        id: object::new(ctx),
        account_id: account_id,
    }
}

/// Creates a new root authority capability
fun new_root_authority_cap(self: &Federation, ctx: &mut TxContext): RootAuthorityCap {
    RootAuthorityCap {
        id: object::new(ctx),
        federation_id: self.federation_id(),
    }
}

/// Creates a new accreditation capability
fun new_cap_accredit(self: &Federation, ctx: &mut TxContext): AccreditCap {
    AccreditCap {
        id: object::new(ctx),
        federation_id: self.federation_id(),
    }
}

// ===== Read Functions =====

/// Returns the federation's unique identifier
fun federation_id(self: &Federation): ID {
    self.id.to_inner()
}

/// Gets all statement names trusted by the federation
public fun get_statements(self: &Federation): vector<StatementName> {
    self.governance.statements.data().keys()
}

/// Checks if a statement is trusted by the federation
public fun is_statement_in_federation(self: &Federation, statement_name: StatementName): bool {
    self.governance.statements.data().contains(&statement_name)
}

/// Gets accreditations for attestation for a specific entity
public fun get_accreditations_to_attest(self: &Federation, entity_id: &ID): &Accreditations {
    self.governance.accreditations_to_attest.get(entity_id)
}

/// Checks if an entity can create attestations
public fun is_attester(self: &Federation, entity_id: &ID): bool {
    self.governance.accreditations_to_attest.contains(entity_id)
}

/// Gets accreditations for delegation for a specific entity
public fun get_accreditations_to_accredit(self: &Federation, entity_id: &ID): &Accreditations {
    self.governance.accreditations_to_accredit.get(entity_id)
}

/// Checks if an entity can delegate accreditations
public fun is_accreditor(self: &Federation, entity_id: &ID): bool {
    self.governance.accreditations_to_accredit.contains(entity_id)
}

/// Gets the list of root authorities (package-only access)
public(package) fun root_authorities(self: &Federation): &vector<RootAuthority> {
    &self.root_authorities
}

// ===== Write Functions =====

/// Adds a new trusted statement to the federation.
/// Only root authorities can perform this operation.
public fun add_statement(
    self: &mut Federation,
    cap: &RootAuthorityCap,
    statement_name: StatementName,
    allowed_values: VecSet<StatementValue>,
    allow_any: bool,
    ctx: &mut TxContext,
) {
    assert!(cap.federation_id == self.federation_id(), EUnauthorizedWrongFederation);
    assert!(!self.is_revoked_root_authority(&ctx.sender().to_id()), ERevokedRootAuthority);
    assert!(!(allow_any && allowed_values.keys().length() > 0), EInvalidStatementValueCondition);
    assert!(allow_any || allowed_values.keys().length() > 0, EEmptyAllowedValuesWithoutAllowAny);

    let statement = statement::new_statement(
        statement_name,
        allowed_values,
        allow_any,
        option::none(),
    );

    self.governance.statements.add_statement(statement);

    // Emit statement added event
    event::emit(StatementAddedEvent {
        federation_address: self.federation_id().to_address(),
        statement_name,
        allow_any,
    });
}

/// Revokes a statement by setting its validity period
public fun revoke_statement(
    federation: &mut Federation,
    cap: &RootAuthorityCap,
    statement_name: StatementName,
    clock: &Clock,
    ctx: &mut TxContext,
) {
    assert!(cap.federation_id == federation.federation_id(), EUnauthorizedWrongFederation);
    assert!(!federation.is_revoked_root_authority(&ctx.sender().to_id()), ERevokedRootAuthority);
    let statement = federation.governance.statements.data_mut().get_mut(&statement_name);
    statement.revoke(clock.timestamp_ms());

    // Emit statement revoked event
    event::emit(StatementRevokedEvent {
        federation_address: federation.federation_id().to_address(),
        statement_name,
        valid_to_ms: clock.timestamp_ms(),
    });
}

/// Revokes a statement by setting its validity period
public fun revoke_statement_at(
    federation: &mut Federation,
    cap: &RootAuthorityCap,
    statement_name: StatementName,
    valid_to_ms: u64,
    clock: &Clock,
    ctx: &mut TxContext,
) {
    assert!(cap.federation_id == federation.federation_id(), EUnauthorizedWrongFederation);
    assert!(!federation.is_revoked_root_authority(&ctx.sender().to_id()), ERevokedRootAuthority);
    assert!(valid_to_ms > clock.timestamp_ms() + TIME_BUFFER_MS, ETimestampMustBeInTheFuture);
    let statement = federation.governance.statements.data_mut().get_mut(&statement_name);
    statement.revoke(valid_to_ms);

    // Emit statement revoked event
    event::emit(StatementRevokedEvent {
        federation_address: federation.federation_id().to_address(),
        statement_name,
        valid_to_ms,
    });
}

/// Adds a new root authority to the federation.
/// Only existing root authorities can perform this operation.
public fun add_root_authority(
    self: &mut Federation,
    cap: &RootAuthorityCap,
    account_id: ID,
    ctx: &mut TxContext,
) {
    assert!(cap.federation_id == self.federation_id(), EUnauthorizedWrongFederation);

    // Check if the root authority is already in the federation
    assert!(!self.is_root_authority(&account_id), EAlreadyRootAuthority);

    let root_authority = new_root_authority(account_id, ctx);
    vector::push_back(&mut self.root_authorities, root_authority);

    let cap = new_root_authority_cap(self, ctx);
    transfer::transfer(cap, account_id.to_address());

    // Emit root authority added event
    event::emit(RootAuthorityAddedEvent {
        federation_address: self.federation_id().to_address(),
        account_id,
    });
}

/// Revokes a root authority from the federation.
/// Only root authorities can perform this operation.
/// Cannot revoke the last root authority to prevent lockout.
public fun revoke_root_authority(
    self: &mut Federation,
    cap: &RootAuthorityCap,
    account_id: ID,
    _: &mut TxContext,
) {
    assert!(cap.federation_id == self.federation_id(), EUnauthorizedWrongFederation);

    // Check if the root authority is in the federation
    assert!(self.is_root_authority(&account_id), ERootAuthorityNotFound);

    // Ensure we're not revoking the last root authority
    assert!(self.root_authorities.length() > 1, ECannotRevokeLastRootAuthority);

    // Find and revoke the root authority
    let mut idx = 0;
    let mut found = false;
    while (idx < self.root_authorities.length()) {
        if (self.root_authorities[idx].account_id == account_id) {
            let RootAuthority { id, account_id: removed_id } = vector::remove(
                &mut self.root_authorities,
                idx,
            );
            object::delete(id);

            // Add to revocation list
            vector::push_back(&mut self.revoked_root_authorities, removed_id);

            found = true;
            break
        };
        idx = idx + 1;
    };

    assert!(found, ERootAuthorityNotFound);

    // Emit root authority revoked event
    event::emit(RootAuthorityRevokedEvent {
        federation_address: self.federation_id().to_address(),
        account_id,
    });
}

/// Grants accreditation rights to another entity.
/// Allows the receiver to delegate accreditation permissions to others.
public fun create_accreditation_to_accredit(
    self: &mut Federation,
    cap: &AccreditCap,
    receiver: ID,
    want_statements: vector<Statement>,
    ctx: &mut TxContext,
) {
    assert!(cap.federation_id == self.federation_id(), EUnauthorizedWrongFederation);
    let current_time_ms = ctx.epoch_timestamp_ms();

    // Validate that all statement names exist in federation
    let mut idx = 0;
    while (idx < want_statements.length()) {
        let statement = &want_statements[idx];
        assert!(
            self.is_statement_in_federation(*statement.statement_name()),
            EStatementNotInFederation,
        );
        idx = idx + 1;
    };

    // Check permissions only if sender is not a root authority
    if (!self.is_root_authority(&ctx.sender().to_id())) {
        let accreditations_to_accredit = self.get_accreditations_to_accredit(
            &ctx.sender().to_id(),
        );
        assert!(
            accreditations_to_accredit.are_statements_compliant(
                &want_statements,
                current_time_ms,
            ),
            EUnauthorizedInsufficientAccreditationToAccredit,
        );
    };

    let accreditation = accreditation::new_accreditation(want_statements, ctx);
    if (self.governance.accreditations_to_accredit.contains(&receiver)) {
        self
            .governance
            .accreditations_to_accredit
            .get_mut(&receiver)
            .add_accreditation(accreditation);
    } else {
        let mut accreditations = accreditation::new_empty_accreditations();
        accreditations.add_accreditation(accreditation);
        self.governance.accreditations_to_accredit.insert(receiver, accreditations);

        // Create and transfer capability
        transfer::transfer(self.new_cap_accredit(ctx), receiver.to_address());
    };
    event::emit(AccreditationToAccreditCreatedEvent {
        federation_address: self.federation_id().to_address(),
        receiver,
        accreditor: ctx.sender().to_id(),
    });
}

/// Grants attestation rights to another entity.
/// Allows the receiver to create trusted attestations.
public fun create_accreditation_to_attest(
    self: &mut Federation,
    cap: &AccreditCap,
    receiver: ID,
    wanted_statements: vector<Statement>,
    ctx: &mut TxContext,
) {
    assert!(cap.federation_id == self.federation_id(), EUnauthorizedWrongFederation);
    let current_time_ms = ctx.epoch_timestamp_ms();

    // Validate that all statement names exist in federation
    let mut idx = 0;
    while (idx < wanted_statements.length()) {
        let statement = &wanted_statements[idx];
        assert!(
            self.is_statement_in_federation(*statement.statement_name()),
            EStatementNotInFederation,
        );
        idx = idx + 1;
    };

    // Check permissions only if sender is not a root authority
    if (!self.is_root_authority(&ctx.sender().to_id())) {
        let accreditations_to_accredit = self.get_accreditations_to_accredit(
            &ctx.sender().to_id(),
        );
        assert!(
            accreditations_to_accredit.are_statements_compliant(
                &wanted_statements,
                current_time_ms,
            ),
            EUnauthorizedInsufficientAccreditationToAccredit,
        );
    };

    let accredited_statement = accreditation::new_accreditation(wanted_statements, ctx);

    if (self.governance.accreditations_to_attest.contains(&receiver)) {
        self
            .governance
            .accreditations_to_attest
            .get_mut(&receiver)
            .add_accreditation(accredited_statement);
    } else {
        let mut accreditations_to_attest = accreditation::new_empty_accreditations();
        accreditations_to_attest.add_accreditation(accredited_statement);
        self.governance.accreditations_to_attest.insert(receiver, accreditations_to_attest);
    };

    // Emit accreditation to attest created event
    event::emit(AccreditationToAttestCreatedEvent {
        federation_address: self.federation_id().to_address(),
        receiver,
        accreditor: ctx.sender().to_id(),
    });
}

/// Revokes attestation rights from an entity
public fun revoke_accreditation_to_attest(
    self: &mut Federation,
    cap: &AccreditCap,
    entity_id: &ID,
    permission_id: &ID,
    ctx: &mut TxContext,
) {
    let current_time_ms = ctx.epoch_timestamp_ms();
    assert!(cap.federation_id == self.federation_id(), EUnauthorizedWrongFederation);

    let remover_accreditations = self.get_accreditations_to_accredit(&ctx.sender().to_id());
    let entities_attest_permissions = self.get_accreditations_to_attest(entity_id);
    let mut accreditation_to_revoke_idx = entities_attest_permissions.find_accredited_statement_id(
        permission_id,
    );
    assert!(accreditation_to_revoke_idx.is_some(), EAccreditationNotFound);

    // Check revocation permissions
    if (!self.is_root_authority(&ctx.sender().to_id())) {
        let accreditation_to_revoke =
            &entities_attest_permissions.accredited_statements()[
                accreditation_to_revoke_idx.extract(),
            ];
        let (_, statements) = (*accreditation_to_revoke.statements()).into_keys_values();
        assert!(
            remover_accreditations.are_statements_compliant(&statements, current_time_ms),
            EUnauthorizedInsufficientAccreditationToAccredit,
        );
    };

    // Remove the permission
    let entities_attest_permissions = self.governance.accreditations_to_attest.get_mut(entity_id);
    entities_attest_permissions.remove_accredited_statement(permission_id);

    // Emit accreditation to attest revoked event
    event::emit(AccreditationToAttestRevokedEvent {
        federation_address: self.federation_id().to_address(),
        entity_id: *entity_id,
        permission_id: *permission_id,
        revoker: ctx.sender().to_id(),
    });
}

/// Revokes accreditation rights from an entity
public fun revoke_accreditation_to_accredit(
    self: &mut Federation,
    cap: &AccreditCap,
    entity_id: &ID,
    permission_id: &ID,
    ctx: &mut TxContext,
) {
    assert!(cap.federation_id == self.federation_id(), EUnauthorizedWrongFederation);
    let remover_permissions = self.get_accreditations_to_accredit(&ctx.sender().to_id());

    let entities_accredit_permissions = self.get_accreditations_to_accredit(entity_id);
    let mut accreditation_to_revoke_idx = entities_accredit_permissions.find_accredited_statement_id(
        permission_id,
    );
    assert!(accreditation_to_revoke_idx.is_some(), EAccreditationNotFound);

    // Check revocation permissions
    if (!self.is_root_authority(&ctx.sender().to_id())) {
        let accreditation_to_revoke =
            &entities_accredit_permissions.accredited_statements()[
                accreditation_to_revoke_idx.extract(),
            ];
        let current_time_ms = ctx.epoch_timestamp_ms();
        let (_, statements) = (*accreditation_to_revoke.statements()).into_keys_values();
        assert!(
            remover_permissions.are_statements_compliant(&statements, current_time_ms),
            EUnauthorizedInsufficientAccreditationToAccredit,
        );
    };

    // Remove the permission
    let entities_accredit_permissions = self
        .governance
        .accreditations_to_accredit
        .get_mut(entity_id);
    entities_accredit_permissions.remove_accredited_statement(permission_id);

    // Emit accreditation to accredit revoked event
    event::emit(AccreditationToAccreditRevokedEvent {
        federation_address: self.federation_id().to_address(),
        entity_id: *entity_id,
        permission_id: *permission_id,
        revoker: ctx.sender().to_id(),
    });
}

// ===== Validation Functions =====

/// Validates a single statement from an attester
/// Returns true if validation passes, false otherwise
public fun validate_statement(
    self: &Federation,
    attester_id: &ID,
    statement_name: StatementName,
    statement_value: StatementValue,
    clock: &Clock,
): bool {
    let current_time_ms = clock.timestamp_ms();

    // Check if statement is trusted by the federation
    if (!self.is_statement_in_federation(statement_name)) {
        return false
    };

    // Check if attester has permissions for the statement
    let accreditations = self.get_accreditations_to_attest(attester_id);
    if (!accreditations.is_statement_allowed(&statement_name, &statement_value, current_time_ms)) {
        return false
    };

    true
}

/// Validates multiple statements from an issuer
/// Returns true if all validations pass, false otherwise
public fun validate_statements(
    self: &Federation,
    attester_id: &ID,
    statements: VecMap<StatementName, StatementValue>,
    clock: &Clock,
): bool {
    let current_time_ms = clock.timestamp_ms();
    let statement_names = statements.keys();

    // First check if all statements are trusted by the federation
    let mut idx = 0;
    while (idx < statement_names.length()) {
        let statement_name = statement_names[idx];
        if (!self.is_statement_in_federation(statement_name)) {
            return false
        };
        idx = idx + 1;
    };

    // Then check if issuer has permissions for all statements
    let accreditations = self.get_accreditations_to_attest(attester_id);
    if (!accreditations.are_statements_allowed(&statements, current_time_ms)) {
        return false
    };

    true
}

/// Checks if an entity is a root authority in the federation
public fun is_root_authority(self: &Federation, id: &ID): bool {
    let mut idx = 0;
    if (self.is_revoked_root_authority(id)) {
        return false
    };

    while (idx < self.root_authorities.length()) {
        if (self.root_authorities[idx].account_id == *id) {
            return true
        };
        idx = idx + 1;
    };
    false
}

/// Checks if an entity is a revoked root authority
fun is_revoked_root_authority(self: &Federation, id: &ID): bool {
    vector::contains(&self.revoked_root_authorities, id)
}<|MERGE_RESOLUTION|>--- conflicted
+++ resolved
@@ -30,13 +30,9 @@
 /// Error when using a revoked root authority capability
 const ERevokedRootAuthority: u64 = 9;
 /// Empty allowed values list without allow_any flag
-<<<<<<< HEAD
 const EEmptyAllowedValuesWithoutAllowAny: u64 = 10;
-=======
-const EEmptyAllowedValuesWithoutAllowAny: u64 = 11;
 /// Error when trying to add an already existing root authority
-const EAlreadyRootAuthority: u64 = 12;
->>>>>>> 199577b2
+const EAlreadyRootAuthority: u64 = 11;
 
 // ===== Constants =====
 const TIME_BUFFER_MS: u64 = 5000;
