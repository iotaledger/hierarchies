/// This module implements a hierarchical trust system where entities can delegate
/// trust and attestation rights to other entities within a federation.
module hierarchies::main;

use hierarchies::{
    accreditation::{Self, Accreditations},
    statement::{Self, Statements, Statement},
    statement_name::StatementName,
    statement_value::StatementValue
};
use iota::{clock::Clock, event, vec_map::{Self, VecMap}, vec_set::VecSet};

// ===== Errors =====
/// Error when operation is performed with wrong federation
const EUnauthorizedWrongFederation: u64 = 1;
/// Error when entity lacks sufficient accreditation permissions
const EUnauthorizedInsufficientAccreditationToAccredit: u64 = 2;
/// Error when entity lacks sufficient attestation permissions
const EUnauthorizedInsufficientAccreditationToAttest: u64 = 3;
/// Error when Value Condition for Statement is invalid (e.g., allow_any=true with specific values)
const EInvalidStatementValueCondition: u64 = 4;
/// Error when trying to access non-existent accreditation
const EAccreditationNotFound: u64 = 5;
/// Error when timestamp is in the past
const ETimestampMustBeInTheFuture: u64 = 6;
/// Error when trying to create accreditation for statement not in federation
const EStatementNotInFederation: u64 = 7;
/// Error when trying to revoke non-existent root authority
const ERootAuthorityNotFound: u64 = 8;
/// Error when trying to revoke the last root authority
const ECannotRevokeLastRootAuthority: u64 = 9;
/// Error when using a revoked root authority capability
const ERevokedRootAuthority: u64 = 10;
/// Empty allowed values list without allow_any flag
const EEmptyAllowedValuesWithoutAllowAny: u64 = 11;

// ===== Constants =====
const TIME_BUFFER_MS: u64 = 5000;

// ===== Core Data Structures =====

/// The main federation object representing a hierarchy of trust.
/// This is a shared object that maintains the trust structure and governance.
public struct Federation has key, store {
    id: UID,
    governance: Governance,
    root_authorities: vector<RootAuthority>,
    revoked_root_authorities: vector<ID>,
}

/// Root authority with the highest trust level in the system.
/// Can delegate and revoke trust to other entities.
public struct RootAuthority has key, store {
    id: UID,
    account_id: ID,
}

/// Governance structure containing trusted statements and accreditation tracking.
/// Manages what statements are trusted and who can attest/accredit.
public struct Governance has key, store {
    id: UID,
    /// Statements that are trusted by the federation
    statements: Statements,
    /// Rights to delegate accreditation
    accreditations_to_accredit: VecMap<ID, Accreditations>,
    /// Rights for creating attestations
    accreditations_to_attest: VecMap<ID, Accreditations>,
}

// ===== Capability Objects =====

/// Capability for root authority operations
public struct RootAuthorityCap has key {
    id: UID,
    federation_id: ID,
}

/// Capability for attestation operations
public struct AttestCap has key {
    id: UID,
    federation_id: ID,
}

/// Capability for accreditation operations
public struct AccreditCap has key {
    id: UID,
    federation_id: ID,
}

// ===== Event Structures =====

/// Event emitted when a new federation is created
public struct FederationCreatedEvent has copy, drop {
    federation_address: address,
}

/// Event emitted when a statement is added to the federation
public struct StatementAddedEvent has copy, drop {
    federation_address: address,
    statement_name: StatementName,
    allow_any: bool,
}

/// Event emitted when a statement is revoked
public struct StatementRevokedEvent has copy, drop {
    federation_address: address,
    statement_name: StatementName,
    valid_to_ms: u64,
}

/// Event emitted when a root authority is added
public struct RootAuthorityAddedEvent has copy, drop {
    federation_address: address,
    account_id: ID,
}

/// Event emitted when a root authority is revoked
public struct RootAuthorityRevokedEvent has copy, drop {
    federation_address: address,
    account_id: ID,
}

/// Event emitted when accreditation to accredit is created
public struct AccreditationToAccreditCreatedEvent has copy, drop {
    federation_address: address,
    receiver: ID,
    accreditor: ID,
}

/// Event emitted when accreditation to attest is created
public struct AccreditationToAttestCreatedEvent has copy, drop {
    federation_address: address,
    receiver: ID,
    accreditor: ID,
}

/// Event emitted when accreditation to attest is revoked
public struct AccreditationToAttestRevokedEvent has copy, drop {
    federation_address: address,
    entity_id: ID,
    permission_id: ID,
    revoker: ID,
}

/// Event emitted when accreditation to accredit is revoked
public struct AccreditationToAccreditRevokedEvent has copy, drop {
    federation_address: address,
    entity_id: ID,
    permission_id: ID,
    revoker: ID,
}

// ===== Constructor Functions =====

/// Creates a new federation with the sender as the first root authority.
/// The creator of the Federation becomes the root authority of the Federation.
public fun new_federation(ctx: &mut TxContext) {
    let federation_id = object::new(ctx);
    let mut federation = Federation {
        id: federation_id,
        root_authorities: vector::empty(),
        revoked_root_authorities: vector::empty(),
        governance: Governance {
            id: object::new(ctx),
            statements: statement::new_statements(),
            accreditations_to_accredit: vec_map::empty(),
            accreditations_to_attest: vec_map::empty(),
        },
    };

    // Create root authority and capabilities
    let root_auth_cap = new_root_authority_cap(&federation, ctx);
    let root_authority = new_root_authority(ctx.sender().to_id(), ctx);
    vector::push_back(&mut federation.root_authorities, root_authority);

    // Grant permissions to the creator
    let permission = accreditation::new_empty_accreditations();
    federation.governance.accreditations_to_accredit.insert(ctx.sender().to_id(), permission);

    let permission = accreditation::new_empty_accreditations();
    federation.governance.accreditations_to_attest.insert(ctx.sender().to_id(), permission);

    // Create and transfer capabilities
    let attest_cap = new_cap_attest(&federation, ctx);
    let accredit_cap = new_cap_accredit(&federation, ctx);

    // Emit federation created event
<<<<<<< HEAD
    event::emit(Event {
        data: FederationCreatedEvent {
            federation_address: object::uid_to_address(&federation.id),
        },
=======
    event::emit(FederationCreatedEvent {
        federation_address: federation.federation_id().to_address(),
>>>>>>> dc66824f
    });

    // Transfer capabilities to creator
    transfer::transfer(root_auth_cap, ctx.sender());
    transfer::transfer(accredit_cap, ctx.sender());
    transfer::transfer(attest_cap, ctx.sender());

    // Share the federation object
    transfer::share_object(federation)
}

/// Creates a new root authority object
public(package) fun new_root_authority(account_id: ID, ctx: &mut TxContext): RootAuthority {
    RootAuthority {
        id: object::new(ctx),
        account_id: account_id,
    }
}

/// Creates a new root authority capability
fun new_root_authority_cap(self: &Federation, ctx: &mut TxContext): RootAuthorityCap {
    RootAuthorityCap {
        id: object::new(ctx),
        federation_id: self.federation_id(),
    }
}

/// Creates a new accreditation capability
fun new_cap_accredit(self: &Federation, ctx: &mut TxContext): AccreditCap {
    AccreditCap {
        id: object::new(ctx),
        federation_id: self.federation_id(),
    }
}

/// Creates a new attestation capability
fun new_cap_attest(self: &Federation, ctx: &mut TxContext): AttestCap {
    AttestCap {
        id: object::new(ctx),
        federation_id: self.federation_id(),
    }
}

// ===== Read Functions =====

/// Returns the federation's unique identifier
fun federation_id(self: &Federation): ID {
    self.id.to_inner()
}

/// Gets all statement names trusted by the federation
public fun get_statements(self: &Federation): vector<StatementName> {
    self.governance.statements.data().keys()
}

/// Checks if a statement is trusted by the federation
public fun is_statement_in_federation(self: &Federation, statement_name: StatementName): bool {
    self.governance.statements.data().contains(&statement_name)
}

/// Gets accreditations for attestation for a specific entity
public fun get_accreditations_to_attest(self: &Federation, entity_id: &ID): &Accreditations {
    self.governance.accreditations_to_attest.get(entity_id)
}

/// Checks if an entity can create attestations
public fun is_attester(self: &Federation, entity_id: &ID): bool {
    self.governance.accreditations_to_attest.contains(entity_id)
}

/// Gets accreditations for delegation for a specific entity
public fun get_accreditations_to_accredit(self: &Federation, entity_id: &ID): &Accreditations {
    self.governance.accreditations_to_accredit.get(entity_id)
}

/// Checks if an entity can delegate accreditations
public fun is_accreditor(self: &Federation, entity_id: &ID): bool {
    self.governance.accreditations_to_accredit.contains(entity_id)
}

/// Gets the list of root authorities (package-only access)
public(package) fun root_authorities(self: &Federation): &vector<RootAuthority> {
    &self.root_authorities
}

// ===== Write Functions =====

/// Adds a new trusted statement to the federation.
/// Only root authorities can perform this operation.
public fun add_statement(
    self: &mut Federation,
    cap: &RootAuthorityCap,
    statement_name: StatementName,
    allowed_values: VecSet<StatementValue>,
    allow_any: bool,
    ctx: &mut TxContext,
) {
    assert!(cap.federation_id == self.federation_id(), EUnauthorizedWrongFederation);
    assert!(!self.is_revoked_root_authority(&ctx.sender().to_id()), ERevokedRootAuthority);
    assert!(!(allow_any && allowed_values.keys().length() > 0), EInvalidStatementValueCondition);
    assert!(allow_any || allowed_values.keys().length() > 0, EEmptyAllowedValuesWithoutAllowAny);

    let statement = statement::new_statement(
        statement_name,
        allowed_values,
        allow_any,
        option::none(),
    );

    self.governance.statements.add_statement(statement);

    // Emit statement added event
    event::emit(StatementAddedEvent {
        federation_address: self.federation_id().to_address(),
        statement_name,
        allow_any,
    });
}

/// Revokes a statement by setting its validity period
public fun revoke_statement(
    federation: &mut Federation,
    cap: &RootAuthorityCap,
    statement_name: StatementName,
    clock: &Clock,
    ctx: &mut TxContext,
) {
    assert!(cap.federation_id == federation.federation_id(), EUnauthorizedWrongFederation);
    assert!(!federation.is_revoked_root_authority(&ctx.sender().to_id()), ERevokedRootAuthority);
    let statement = federation.governance.statements.data_mut().get_mut(&statement_name);
    statement.revoke(clock.timestamp_ms());

    // Emit statement revoked event
    event::emit(StatementRevokedEvent {
        federation_address: federation.federation_id().to_address(),
        statement_name,
        valid_to_ms: clock.timestamp_ms(),
    });
}

/// Revokes a statement by setting its validity period
public fun revoke_statement_at(
    federation: &mut Federation,
    cap: &RootAuthorityCap,
    statement_name: StatementName,
    valid_to_ms: u64,
    clock: &Clock,
    ctx: &mut TxContext,
) {
    assert!(cap.federation_id == federation.federation_id(), EUnauthorizedWrongFederation);
    assert!(!federation.is_revoked_root_authority(&ctx.sender().to_id()), ERevokedRootAuthority);
    assert!(valid_to_ms > clock.timestamp_ms() + TIME_BUFFER_MS, ETimestampMustBeInTheFuture);
    let statement = federation.governance.statements.data_mut().get_mut(&statement_name);
    statement.revoke(valid_to_ms);

    // Emit statement revoked event
    event::emit(StatementRevokedEvent {
        federation_address: federation.federation_id().to_address(),
        statement_name,
        valid_to_ms,
    });
}

/// Adds a new root authority to the federation.
/// Only existing root authorities can perform this operation.
public fun add_root_authority(
    self: &mut Federation,
    cap: &RootAuthorityCap,
    account_id: ID,
    ctx: &mut TxContext,
) {
    assert!(cap.federation_id == self.federation_id(), EUnauthorizedWrongFederation);
    assert!(!self.is_revoked_root_authority(&ctx.sender().to_id()), ERevokedRootAuthority);

    let root_authority = new_root_authority(account_id, ctx);
    vector::push_back(&mut self.root_authorities, root_authority);

    let cap = new_root_authority_cap(self, ctx);
    transfer::transfer(cap, account_id.to_address());

    // Emit root authority added event
    event::emit(RootAuthorityAddedEvent {
        federation_address: self.federation_id().to_address(),
        account_id,
    });
}

/// Revokes a root authority from the federation.
/// Only root authorities can perform this operation.
/// Cannot revoke the last root authority to prevent lockout.
public fun revoke_root_authority(
    self: &mut Federation,
    cap: &RootAuthorityCap,
    account_id: ID,
    _: &mut TxContext,
) {
    assert!(cap.federation_id == self.federation_id(), EUnauthorizedWrongFederation);

    // Check if the root authority is in the federation
    assert!(self.is_root_authority(&account_id), ERootAuthorityNotFound);

    // Ensure we're not revoking the last root authority
    assert!(self.root_authorities.length() > 1, ECannotRevokeLastRootAuthority);

    // Find and revoke the root authority
    let mut idx = 0;
    let mut found = false;
    while (idx < self.root_authorities.length()) {
        if (self.root_authorities[idx].account_id == account_id) {
            let RootAuthority { id, account_id: removed_id } = vector::remove(
                &mut self.root_authorities,
                idx,
            );
            object::delete(id);

            // Add to revocation list
            vector::push_back(&mut self.revoked_root_authorities, removed_id);

            found = true;
            break
        };
        idx = idx + 1;
    };

    assert!(found, ERootAuthorityNotFound);

    // Emit root authority revoked event
    event::emit(RootAuthorityRevokedEvent {
        federation_address: self.federation_id().to_address(),
        account_id,
    });
}

/// Grants accreditation rights to another entity.
/// Allows the receiver to delegate accreditation permissions to others.
public fun create_accreditation_to_accredit(
    self: &mut Federation,
    cap: &AccreditCap,
    receiver: ID,
    want_statements: vector<Statement>,
    ctx: &mut TxContext,
) {
    assert!(cap.federation_id == self.federation_id(), EUnauthorizedWrongFederation);
    let current_time_ms = ctx.epoch_timestamp_ms();

    // Validate that all statement names exist in federation
    let mut idx = 0;
    while (idx < want_statements.length()) {
        let statement = &want_statements[idx];
        assert!(
            self.is_statement_in_federation(*statement.statement_name()),
            EStatementNotInFederation,
        );
        idx = idx + 1;
    };

    // Check permissions only if sender is not a root authority
    if (!self.is_root_authority(&ctx.sender().to_id())) {
        let accreditations_to_accredit = self.get_accreditations_to_accredit(
            &ctx.sender().to_id(),
        );
        assert!(
            accreditations_to_accredit.are_statements_compliant(
                &want_statements,
                current_time_ms,
            ),
            EUnauthorizedInsufficientAccreditationToAccredit,
        );
    };

    let accreditation = accreditation::new_accreditation(want_statements, ctx);
    if (self.governance.accreditations_to_accredit.contains(&receiver)) {
        self
            .governance
            .accreditations_to_accredit
            .get_mut(&receiver)
            .add_accreditation(accreditation);
    } else {
        let mut accreditations = accreditation::new_empty_accreditations();
        accreditations.add_accreditation(accreditation);
        self.governance.accreditations_to_accredit.insert(receiver, accreditations);

        // Create and transfer capability
        transfer::transfer(self.new_cap_accredit(ctx), receiver.to_address());
    };
    event::emit(AccreditationToAccreditCreatedEvent {
        federation_address: self.federation_id().to_address(),
        receiver,
        accreditor: ctx.sender().to_id(),
    });
}

/// Grants attestation rights to another entity.
/// Allows the receiver to create trusted attestations.
public fun create_accreditation_to_attest(
    self: &mut Federation,
    cap: &AttestCap,
    receiver: ID,
    wanted_statements: vector<Statement>,
    ctx: &mut TxContext,
) {
    assert!(cap.federation_id == self.federation_id(), EUnauthorizedWrongFederation);
    let current_time_ms = ctx.epoch_timestamp_ms();

    // Validate that all statement names exist in federation
    let mut idx = 0;
    while (idx < wanted_statements.length()) {
        let statement = &wanted_statements[idx];
        assert!(
            self.is_statement_in_federation(*statement.statement_name()),
            EStatementNotInFederation,
        );
        idx = idx + 1;
    };

    // Check permissions only if sender is not a root authority
    if (!self.is_root_authority(&ctx.sender().to_id())) {
        let accreditations_to_accredit = self.get_accreditations_to_accredit(
            &ctx.sender().to_id(),
        );
        assert!(
            accreditations_to_accredit.are_statements_compliant(
                &wanted_statements,
                current_time_ms,
            ),
            EUnauthorizedInsufficientAccreditationToAccredit,
        );
    };

    let accredited_statement = accreditation::new_accreditation(wanted_statements, ctx);

    if (self.governance.accreditations_to_attest.contains(&receiver)) {
        self
            .governance
            .accreditations_to_attest
            .get_mut(&receiver)
            .add_accreditation(accredited_statement);
    } else {
        let mut accreditations_to_attest = accreditation::new_empty_accreditations();
        accreditations_to_attest.add_accreditation(accredited_statement);
        self.governance.accreditations_to_attest.insert(receiver, accreditations_to_attest);

        // Create and transfer capability
        transfer::transfer(self.new_cap_attest(ctx), receiver.to_address());
    };

    // Emit accreditation to attest created event
    event::emit(AccreditationToAttestCreatedEvent {
        federation_address: self.federation_id().to_address(),
        receiver,
        accreditor: ctx.sender().to_id(),
    });
}

/// Revokes attestation rights from an entity
public fun revoke_accreditation_to_attest(
    self: &mut Federation,
    cap: &AttestCap,
    entity_id: &ID,
    permission_id: &ID,
    ctx: &mut TxContext,
) {
    let current_time_ms = ctx.epoch_timestamp_ms();
    assert!(cap.federation_id == self.federation_id(), EUnauthorizedWrongFederation);

    let remover_accreditations = self.get_accreditations_to_attest(&ctx.sender().to_id());
    let entities_attest_permissions = self.get_accreditations_to_attest(entity_id);
    let mut accreditation_to_revoke_idx = entities_attest_permissions.find_accredited_statement_id(
        permission_id,
    );
    assert!(accreditation_to_revoke_idx.is_some(), EAccreditationNotFound);

    // Check revocation permissions
    if (!self.is_root_authority(&ctx.sender().to_id())) {
        let accreditation_to_revoke =
            &entities_attest_permissions.accredited_statements()[
                accreditation_to_revoke_idx.extract(),
            ];
        let (_, statements) = (*accreditation_to_revoke.statements()).into_keys_values();
        assert!(
            remover_accreditations.are_statements_compliant(&statements, current_time_ms),
            EUnauthorizedInsufficientAccreditationToAttest,
        );
    };

    // Remove the permission
    let entities_attest_permissions = self.governance.accreditations_to_attest.get_mut(entity_id);
    entities_attest_permissions.remove_accredited_statement(permission_id);

    // Emit accreditation to attest revoked event
    event::emit(AccreditationToAttestRevokedEvent {
        federation_address: self.federation_id().to_address(),
        entity_id: *entity_id,
        permission_id: *permission_id,
        revoker: ctx.sender().to_id(),
    });
}

/// Revokes accreditation rights from an entity
public fun revoke_accreditation_to_accredit(
    self: &mut Federation,
    cap: &AccreditCap,
    entity_id: &ID,
    permission_id: &ID,
    ctx: &mut TxContext,
) {
    assert!(cap.federation_id == self.federation_id(), EUnauthorizedWrongFederation);
    let remover_permissions = self.get_accreditations_to_accredit(&ctx.sender().to_id());

    let entities_accredit_permissions = self.get_accreditations_to_accredit(entity_id);
    let mut accreditation_to_revoke_idx = entities_accredit_permissions.find_accredited_statement_id(
        permission_id,
    );
    assert!(accreditation_to_revoke_idx.is_some(), EAccreditationNotFound);

    // Check revocation permissions
    if (!self.is_root_authority(&ctx.sender().to_id())) {
        let accreditation_to_revoke =
            &entities_accredit_permissions.accredited_statements()[
                accreditation_to_revoke_idx.extract(),
            ];
        let current_time_ms = ctx.epoch_timestamp_ms();
        let (_, statements) = (*accreditation_to_revoke.statements()).into_keys_values();
        assert!(
            remover_permissions.are_statements_compliant(&statements, current_time_ms),
            EUnauthorizedInsufficientAccreditationToAccredit,
        );
    };

    // Remove the permission
    let entities_accredit_permissions = self
        .governance
        .accreditations_to_accredit
        .get_mut(entity_id);
    entities_accredit_permissions.remove_accredited_statement(permission_id);

    // Emit accreditation to accredit revoked event
    event::emit(AccreditationToAccreditRevokedEvent {
        federation_address: self.federation_id().to_address(),
        entity_id: *entity_id,
        permission_id: *permission_id,
        revoker: ctx.sender().to_id(),
    });
}

// ===== Validation Functions =====

/// Validates a single statement from an attester
/// Returns true if validation passes, false otherwise
public fun validate_statement(
    self: &Federation,
    attester_id: &ID,
    statement_name: StatementName,
    statement_value: StatementValue,
    clock: &Clock,
): bool {
    let current_time_ms = clock.timestamp_ms();

    // Check if statement is trusted by the federation
    if (!self.is_statement_in_federation(statement_name)) {
        return false
    };

    // Check if attester has permissions for the statement
    let accreditations = self.get_accreditations_to_attest(attester_id);
    if (!accreditations.is_statement_allowed(&statement_name, &statement_value, current_time_ms)) {
        return false
    };

    true
}

/// Validates multiple statements from an issuer
/// Returns true if all validations pass, false otherwise
public fun validate_statements(
    self: &Federation,
    attester_id: &ID,
    statements: VecMap<StatementName, StatementValue>,
    clock: &Clock,
): bool {
    let current_time_ms = clock.timestamp_ms();
    let statement_names = statements.keys();

    // First check if all statements are trusted by the federation
    let mut idx = 0;
    while (idx < statement_names.length()) {
        let statement_name = statement_names[idx];
        if (!self.is_statement_in_federation(statement_name)) {
            return false
        };
        idx = idx + 1;
    };

    // Then check if issuer has permissions for all statements
    let accreditations = self.get_accreditations_to_attest(attester_id);
    if (!accreditations.are_statements_allowed(&statements, current_time_ms)) {
        return false
    };

    true
}

/// Checks if an entity is a root authority in the federation
public fun is_root_authority(self: &Federation, id: &ID): bool {
    let mut idx = 0;
    if (self.is_revoked_root_authority(id)) {
        return false
    };

    while (idx < self.root_authorities.length()) {
        if (self.root_authorities[idx].account_id == *id) {
            return true
        };
        idx = idx + 1;
    };
    false
}

/// Checks if an entity is a revoked root authority
fun is_revoked_root_authority(self: &Federation, id: &ID): bool {
    vector::contains(&self.revoked_root_authorities, id)
}<|MERGE_RESOLUTION|>--- conflicted
+++ resolved
@@ -185,15 +185,8 @@
     let accredit_cap = new_cap_accredit(&federation, ctx);
 
     // Emit federation created event
-<<<<<<< HEAD
-    event::emit(Event {
-        data: FederationCreatedEvent {
-            federation_address: object::uid_to_address(&federation.id),
-        },
-=======
     event::emit(FederationCreatedEvent {
-        federation_address: federation.federation_id().to_address(),
->>>>>>> dc66824f
+        federation_address: object::uid_to_address(&federation.id),
     });
 
     // Transfer capabilities to creator
