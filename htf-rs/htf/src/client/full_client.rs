use std::collections::HashSet;
use std::ops::Deref;

use fastcrypto::hash::HashFunction;
use fastcrypto::traits::ToFromBytes;
use iota_sdk::rpc_types::{
  IotaExecutionStatus, IotaTransactionBlockEffects, IotaTransactionBlockEffectsAPI,
  IotaTransactionBlockEffectsV1, IotaTransactionBlockResponse, IotaTransactionBlockResponseOptions,
};
use iota_sdk::types::base_types::{IotaAddress, ObjectID};
use iota_sdk::types::crypto::{DefaultHash, Signature, SignatureScheme};
use iota_sdk::types::quorum_driver_types::ExecuteTransactionRequestType;
use iota_sdk::types::transaction::{ProgrammableTransaction, Transaction, TransactionData};
use secret_storage::Signer;
use shared_crypto::intent::{Intent, IntentMessage};

use super::HTFClientReadOnly;
use crate::federation;
use crate::key::{IotaKeySignature, SigningInfo};
use crate::types::trusted_constraints::TrustedPropertyConstraint;
use crate::types::trusted_property::{TrustedPropertyName, TrustedPropertyValue};
use crate::types::Federation;
use crate::utils::convert_to_address;

/// The `HTFClient` struct is responsible for managing the connection to the
/// IOTA network and
/// executing transactions on behalf of the HTF (Hierarchial Trust Framework) package.
pub struct HTFClient<S> {
  read_client: HTFClientReadOnly,
  signing_info: SigningInfo,
  signer: S,
}

impl<S> HTFClient<S>
where
  S: Signer<IotaKeySignature>,
{
  /// Creates a new [`HTFClient`] instance.
  ///
  /// This function initializes an `HTFClient` with the provided [`HTFClientReadOnly`], `Signer`, and gas budget.
  /// The `SigningInfo` struct is also initialized with the signer's public key and the derived sender address.
  ///
  /// # Arguments
  /// * `read_client` - The [`HTFClientReadOnly`] instance to use for read operations.
  /// * `signer` - The `Signer` instance to use for signing transactions.
  /// * `gas_budget` - The gas budget to use for transactions.
  ///
  /// # Returns
  /// A new `HTFClient` instance.
  pub async fn new(read_client: HTFClientReadOnly, signer: S) -> anyhow::Result<Self> {
    let pub_key = signer.public_key().await?;
    let address = convert_to_address(&pub_key)?;
    let signing_info = SigningInfo {
      sender_address: address,
      sender_public_key: pub_key,
    };

    Ok(Self {
      read_client,
      signer,
      signing_info,
    })
  }

  /// Returns the sender's address.
  pub fn sender_address(&self) -> IotaAddress {
    self.signing_info.sender_address
  }

  pub fn sender_public_key(&self) -> &[u8] {
    &self.signing_info.sender_public_key
  }

  pub(crate) async fn execute_transaction(
    &self,
    tx: ProgrammableTransaction,
    gas_budget: Option<u64>,
  ) -> anyhow::Result<IotaTransactionBlockResponse> {
    let gas = match gas_budget {
      Some(gas) => gas,
      None => self.estimate_gas(&tx).await?,
    };

    let tx_data = self.get_transaction_data(tx, gas).await?;
    let kinesis_signature = self.sign_transaction_data(&tx_data).await?;

    // execute tx
    let response = self
      .quorum_driver_api()
      .execute_transaction_block(
        Transaction::from_data(tx_data, vec![kinesis_signature]),
        IotaTransactionBlockResponseOptions::full_content(),
        Some(ExecuteTransactionRequestType::WaitForLocalExecution),
      )
      .await
      .map_err(anyhow::Error::from)?;

    if let Some(IotaTransactionBlockEffects::V1(IotaTransactionBlockEffectsV1 {
      status: IotaExecutionStatus::Failure { error },
      ..
    })) = &response.effects
    {
      anyhow::bail!("Transaction failed: {}", error);
    }

    Ok(response)
  }

  async fn get_transaction_data(
    &self,
    programmable_transaction: ProgrammableTransaction,
    gas_budget: u64,
  ) -> anyhow::Result<TransactionData> {
    let gas_price = self
      .read_client
      .read_api()
      .get_reference_gas_price()
      .await?;

    let sender = self.sender_address();

    let coin = self.get_coin_for_transaction().await?;
    let tx_data = TransactionData::new_programmable(
      sender,
      vec![coin.object_ref()],
      programmable_transaction,
      gas_budget,
      gas_price,
    );

    Ok(tx_data)
  }

  async fn get_coin_for_transaction(&self) -> anyhow::Result<iota_sdk::rpc_types::Coin> {
    let address = self.signing_info.sender_address;

    let coins = self
      .read_client
      .coin_read_api()
      .get_coins(address, None, None, None)
      .await?;

    coins
      .data
      .into_iter()
      .next()
      .ok_or_else(|| anyhow::anyhow!("No coins found for sender address"))
  }

  async fn sign_transaction_data(&self, tx_data: &TransactionData) -> anyhow::Result<Signature> {
    let SigningInfo {
      sender_public_key, ..
    } = &self.signing_info;

    let intent = Intent::iota_transaction();
    let intent_msg = IntentMessage::new(intent, tx_data);
    let mut hasher = DefaultHash::default();
    hasher.update(bcs::to_bytes(&intent_msg)?);
    let digest = hasher.finalize().digest;

    let raw_signature = self.signer.sign(&digest).await?;

    let binding = [
      [SignatureScheme::ED25519.flag()].as_slice(),
      &raw_signature,
      sender_public_key,
    ]
    .concat();

    let signature_bytes: &[u8] = binding.as_slice();

    Signature::from_bytes(signature_bytes)
      .map_err(|e| anyhow::anyhow!("Failed to create signature: {}", e))
  }

  /// Estimates the gas budget for a transaction.
  ///
  /// This function calculates the gas budget for a transaction by executing a dry run of the transaction
  /// and returning the gas used with a small buffer.
  pub async fn estimate_gas(&self, tx: &ProgrammableTransaction) -> anyhow::Result<u64> {
    let gas_price = self.read_api().get_reference_gas_price().await?;
    let gas_coin = self.get_coin_for_transaction().await?;

    let tx_data = TransactionData::new_programmable(
      self.sender_address(),
      vec![gas_coin.object_ref()],
      tx.clone(),
      50_000_000_000,
      gas_price,
    );

<<<<<<< HEAD
    let dry_run_gas_result = self.read_api().dry_run_transaction_block(tx_data).await?.effects;

=======
    let dry_run_gas_result = self
      .read_api()
      .dry_run_transaction_block(tx_data)
      .await?
      .effects;
>>>>>>> 763fb277
    if dry_run_gas_result.status().is_err() {
      let IotaExecutionStatus::Failure { error } = dry_run_gas_result.into_status() else {
        unreachable!();
      };

      anyhow::bail!("Failed to dry run transaction: {}", error);
    }

    let gas_summary = dry_run_gas_result.gas_cost_summary();
    let overhead = gas_price * 1000;
    let net_used = gas_summary.net_gas_usage();
    let computation = gas_summary.computation_cost;

    let budget = overhead + (net_used.max(0) as u64).max(computation);
    Ok(budget)
  }
}

impl<S> HTFClient<S>
where
  S: Signer<IotaKeySignature>,
{
  /// Creates a new federation.
  pub async fn new_federation(&self, gas_budget: Option<u64>) -> anyhow::Result<Federation> {
    let federation = federation::ops::create_new_federation(self, gas_budget).await?;

    let federation = self.get_object_by_id(federation).await?;

    Ok(federation)
  }

  /// Adds a root authority to a federation.
  ///
  /// The root authority is an account that has the ability to add other
  /// authorities to the federation.
  pub async fn add_root_authority(
    &self,
    federation_id: ObjectID,
    account_id: ObjectID,
    gas_budget: Option<u64>,
  ) -> anyhow::Result<()> {
    federation::ops::add_root_authority(self, federation_id, account_id, gas_budget).await
  }

  /// Adds a trusted property to a federation.
  pub async fn add_trusted_property(
    &self,
    federation_id: ObjectID,
    property_name: TrustedPropertyName,
    allowed_values: HashSet<TrustedPropertyValue>,
    allow_any: bool,
    gas_budget: Option<u64>,
  ) -> anyhow::Result<()> {
    federation::ops::add_trusted_property(
      self,
      federation_id,
      property_name,
      allowed_values,
      allow_any,
      gas_budget,
    )
    .await
  }

<<<<<<< HEAD
  /// Issues a permission to attest to a receiver in a federation.
  pub async fn issue_permission_to_attest(
    &self,
    federation_id: ObjectID,
    receiver: ObjectID,
    want_property_constraints: Vec<TrustedPropertyConstraint>,
    gas_budget: Option<u64>,
  ) -> anyhow::Result<()> {
    federation::ops::issue_permission_to_attest(self, federation_id, receiver, want_property_constraints, gas_budget)
      .await
=======
  /// Revokes a permission to attest for a user in a federation.
  pub async fn revoke_permission_to_attest(
    &self,
    federation_id: ObjectID,
    user_id: ObjectID,
    permission_id: ObjectID,
    gas_budget: Option<u64>,
  ) -> anyhow::Result<()> {
    federation::ops::revoke_permission_to_attest(
      self,
      federation_id,
      user_id,
      permission_id,
      gas_budget,
    )
    .await
>>>>>>> 763fb277
  }

  /// Issues a permission to accredit to a receiver in a federation.
  pub async fn issue_permission_to_accredit(
    &self,
    federation_id: ObjectID,
    receiver: ObjectID,
    want_property_constraints: Vec<TrustedPropertyConstraint>,
    gas_budget: Option<u64>,
  ) -> anyhow::Result<()> {
<<<<<<< HEAD
    federation::ops::issue_permission_to_accredit(self, federation_id, receiver, want_property_constraints, gas_budget)
      .await
  }

  /// Revokes a permission to accredit for a user in a federation.
  pub async fn revoke_permission_to_accredit(
    &self,
    federation_id: ObjectID,
    user_id: ObjectID,
    permission_id: ObjectID,
    gas_budget: Option<u64>,
  ) -> anyhow::Result<()> {
    federation::ops::revoke_permission_to_accredit(self, federation_id, user_id, permission_id, gas_budget).await
=======
    federation::ops::issue_permission_to_accredit(
      self,
      federation_id,
      receiver,
      want_property_constraints,
      gas_budget,
    )
    .await
>>>>>>> 763fb277
  }

  /// Validates a credential in a federation.
  pub async fn validate_credential(
    &self,
    federation_id: ObjectID,
    credential_id: ObjectID,
    gas_budget: Option<u64>,
  ) -> anyhow::Result<()> {
<<<<<<< HEAD
    federation::ops::validate_credential(self, federation_id, credential_id, gas_budget).await
=======
    federation::ops::issue_permission_to_attest(
      self,
      federation_id,
      receiver,
      want_property_constraints,
      gas_budget,
    )
    .await
>>>>>>> 763fb277
  }

  /// Issues a credential for an account in a federation.
  pub async fn issue_credential(
    &self,
    federation_id: ObjectID,
    account_id: ObjectID,
    trusted_properties: HashMap<TrustedPropertyName, TrustedPropertyValue>,
    valid_from_ts: u64,
    valid_until_ts: u64,
    gas_budget: Option<u64>,
  ) -> anyhow::Result<()> {
<<<<<<< HEAD
    federation::ops::issue_credential(
      self,
      federation_id,
      account_id,
      trusted_properties,
      valid_from_ts,
      valid_until_ts,
=======
    federation::ops::revoke_permission_to_accredit(
      self,
      federation_id,
      user_id,
      permission_id,
>>>>>>> 763fb277
      gas_budget,
    )
    .await
  }
}

impl<S> Deref for HTFClient<S> {
  type Target = HTFClientReadOnly;

  fn deref(&self) -> &Self::Target {
    &self.read_client
  }
}<|MERGE_RESOLUTION|>--- conflicted
+++ resolved
@@ -189,16 +189,11 @@
       gas_price,
     );
 
-<<<<<<< HEAD
-    let dry_run_gas_result = self.read_api().dry_run_transaction_block(tx_data).await?.effects;
-
-=======
     let dry_run_gas_result = self
       .read_api()
       .dry_run_transaction_block(tx_data)
       .await?
       .effects;
->>>>>>> 763fb277
     if dry_run_gas_result.status().is_err() {
       let IotaExecutionStatus::Failure { error } = dry_run_gas_result.into_status() else {
         unreachable!();
@@ -263,7 +258,6 @@
     .await
   }
 
-<<<<<<< HEAD
   /// Issues a permission to attest to a receiver in a federation.
   pub async fn issue_permission_to_attest(
     &self,
@@ -274,8 +268,10 @@
   ) -> anyhow::Result<()> {
     federation::ops::issue_permission_to_attest(self, federation_id, receiver, want_property_constraints, gas_budget)
       .await
-=======
+  }
+
   /// Revokes a permission to attest for a user in a federation.
+
   pub async fn revoke_permission_to_attest(
     &self,
     federation_id: ObjectID,
@@ -283,15 +279,7 @@
     permission_id: ObjectID,
     gas_budget: Option<u64>,
   ) -> anyhow::Result<()> {
-    federation::ops::revoke_permission_to_attest(
-      self,
-      federation_id,
-      user_id,
-      permission_id,
-      gas_budget,
-    )
-    .await
->>>>>>> 763fb277
+    federation::ops::revoke_permission_to_attest(self, federation_id, user_id, permission_id, gas_budget).await
   }
 
   /// Issues a permission to accredit to a receiver in a federation.
@@ -302,7 +290,6 @@
     want_property_constraints: Vec<TrustedPropertyConstraint>,
     gas_budget: Option<u64>,
   ) -> anyhow::Result<()> {
-<<<<<<< HEAD
     federation::ops::issue_permission_to_accredit(self, federation_id, receiver, want_property_constraints, gas_budget)
       .await
   }
@@ -316,16 +303,6 @@
     gas_budget: Option<u64>,
   ) -> anyhow::Result<()> {
     federation::ops::revoke_permission_to_accredit(self, federation_id, user_id, permission_id, gas_budget).await
-=======
-    federation::ops::issue_permission_to_accredit(
-      self,
-      federation_id,
-      receiver,
-      want_property_constraints,
-      gas_budget,
-    )
-    .await
->>>>>>> 763fb277
   }
 
   /// Validates a credential in a federation.
@@ -335,18 +312,7 @@
     credential_id: ObjectID,
     gas_budget: Option<u64>,
   ) -> anyhow::Result<()> {
-<<<<<<< HEAD
     federation::ops::validate_credential(self, federation_id, credential_id, gas_budget).await
-=======
-    federation::ops::issue_permission_to_attest(
-      self,
-      federation_id,
-      receiver,
-      want_property_constraints,
-      gas_budget,
-    )
-    .await
->>>>>>> 763fb277
   }
 
   /// Issues a credential for an account in a federation.
@@ -359,7 +325,6 @@
     valid_until_ts: u64,
     gas_budget: Option<u64>,
   ) -> anyhow::Result<()> {
-<<<<<<< HEAD
     federation::ops::issue_credential(
       self,
       federation_id,
@@ -367,13 +332,6 @@
       trusted_properties,
       valid_from_ts,
       valid_until_ts,
-=======
-    federation::ops::revoke_permission_to_accredit(
-      self,
-      federation_id,
-      user_id,
-      permission_id,
->>>>>>> 763fb277
       gas_budget,
     )
     .await
