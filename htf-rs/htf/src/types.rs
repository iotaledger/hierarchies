mod cap;
pub mod event;
pub mod permission;
pub mod trusted_constraints;
pub mod trusted_property;

use std::collections::HashMap;

use iota_sdk::types::base_types::ObjectID;
use iota_sdk::types::id::UID;
use permission::{PermissionsToAccredit, PermissionsToAttest};
use serde::{Deserialize, Serialize};
use trusted_constraints::TrustedPropertyConstraints;

use crate::utils::deserialize_vec_map;

#[derive(Debug, Clone, PartialEq, Eq, Serialize, Deserialize)]
pub struct Federation {
  pub id: UID,
  pub governance: Governance,
  pub root_authorities: Vec<RootAuthority>,
}

#[derive(Debug, Clone, PartialEq, Eq, Serialize, Deserialize)]
pub struct RootAuthority {
  pub id: UID,
  pub account_id: ObjectID,
}

#[derive(Debug, Clone, PartialEq, Eq, Serialize, Deserialize)]
pub struct Governance {
  id: UID,
  pub trusted_constraints: TrustedPropertyConstraints,
  #[serde(deserialize_with = "deserialize_vec_map")]
  pub accreditors: HashMap<ObjectID, PermissionsToAccredit>,
  #[serde(deserialize_with = "deserialize_vec_map")]
<<<<<<< HEAD
  pub attesters: HashMap<ObjectID, PermissionsToAttest>,
  #[serde(deserialize_with = "deserialize_vec_map")]
  pub credentials_state: HashMap<ObjectID, CredentialState>,
}

#[test]
fn lol() {
  let string_fed = r#"{
    "governance": {
      "accreditors": {
        "contents": [
          {
            "key": "0x5f1e9fe407c6a3a2e88d4d876e5388321cd0f4dc14c8d55ecc98de13982ad564",
            "value": {
              "permissions": []
            }
          }
        ]
      },
      "attesters": {
        "contents": [
          {
            "key": "0x5f1e9fe407c6a3a2e88d4d876e5388321cd0f4dc14c8d55ecc98de13982ad564",
            "value": {
              "permissions": []
            }
          }
        ]
      },
      "credentials_state": {
        "contents": []
      },
      "id": {
        "id": "0x9124d283e72798320ada631fe9bff3da0eba69d0faa0d4cacbc6b24647da0205"
      },
      "trusted_constraints": {
        "data": {
          "contents": [
            {
              "key": {
                "names": ["Example LTD"]
              },
              "value": {
                "allow_any": false,
                "allowed_values": {
                  "contents": [
                    {
                      "number": null,
                      "text": "Hello"
                    }
                  ]
                },
                "expression": null,
                "property_name": {
                  "names": ["Example LTD"]
                }
              }
            }
          ]
        }
      }
    },
    "id": {
      "id": "0xcd29df4061f0ebbd57d50378a5ce4f0634d465c024a39916a3b1f61dea30356a"
    },
    "root_authorities": [
      {
        "account_id": "0x5f1e9fe407c6a3a2e88d4d876e5388321cd0f4dc14c8d55ecc98de13982ad564",
        "id": {
          "id": "0x266b908924bc4925b3dc211f0a37350e693aa5a07554e309abfe505276901783"
        }
      }
    ]
  }"#;
  let fed: Federation = serde_json::from_str(string_fed).unwrap();
  println!("Federation : {:#?}", fed);
=======
  pub(crate) attesters: HashMap<ObjectID, PermissionsToAttest>,
>>>>>>> 763fb277
}<|MERGE_RESOLUTION|>--- conflicted
+++ resolved
@@ -34,84 +34,5 @@
   #[serde(deserialize_with = "deserialize_vec_map")]
   pub accreditors: HashMap<ObjectID, PermissionsToAccredit>,
   #[serde(deserialize_with = "deserialize_vec_map")]
-<<<<<<< HEAD
-  pub attesters: HashMap<ObjectID, PermissionsToAttest>,
-  #[serde(deserialize_with = "deserialize_vec_map")]
-  pub credentials_state: HashMap<ObjectID, CredentialState>,
-}
-
-#[test]
-fn lol() {
-  let string_fed = r#"{
-    "governance": {
-      "accreditors": {
-        "contents": [
-          {
-            "key": "0x5f1e9fe407c6a3a2e88d4d876e5388321cd0f4dc14c8d55ecc98de13982ad564",
-            "value": {
-              "permissions": []
-            }
-          }
-        ]
-      },
-      "attesters": {
-        "contents": [
-          {
-            "key": "0x5f1e9fe407c6a3a2e88d4d876e5388321cd0f4dc14c8d55ecc98de13982ad564",
-            "value": {
-              "permissions": []
-            }
-          }
-        ]
-      },
-      "credentials_state": {
-        "contents": []
-      },
-      "id": {
-        "id": "0x9124d283e72798320ada631fe9bff3da0eba69d0faa0d4cacbc6b24647da0205"
-      },
-      "trusted_constraints": {
-        "data": {
-          "contents": [
-            {
-              "key": {
-                "names": ["Example LTD"]
-              },
-              "value": {
-                "allow_any": false,
-                "allowed_values": {
-                  "contents": [
-                    {
-                      "number": null,
-                      "text": "Hello"
-                    }
-                  ]
-                },
-                "expression": null,
-                "property_name": {
-                  "names": ["Example LTD"]
-                }
-              }
-            }
-          ]
-        }
-      }
-    },
-    "id": {
-      "id": "0xcd29df4061f0ebbd57d50378a5ce4f0634d465c024a39916a3b1f61dea30356a"
-    },
-    "root_authorities": [
-      {
-        "account_id": "0x5f1e9fe407c6a3a2e88d4d876e5388321cd0f4dc14c8d55ecc98de13982ad564",
-        "id": {
-          "id": "0x266b908924bc4925b3dc211f0a37350e693aa5a07554e309abfe505276901783"
-        }
-      }
-    ]
-  }"#;
-  let fed: Federation = serde_json::from_str(string_fed).unwrap();
-  println!("Federation : {:#?}", fed);
-=======
   pub(crate) attesters: HashMap<ObjectID, PermissionsToAttest>,
->>>>>>> 763fb277
 }