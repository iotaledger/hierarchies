--- conflicted
+++ resolved
@@ -10,17 +10,11 @@
 
 [dependencies]
 # TODO change this to the acutal release
-<<<<<<< HEAD
-# Sui = { git = "https://github.com/MystenLabs/sui.git", subdir = "crates/sui-framework/packages/sui-framework", rev = "framework/testnet" }
-MoveStdlib = { git = "https://github.com/iotaledger/iota.git", subdir = "crates/iota-framework/packages/move-stdlib", rev = "develop" }
-Iota = { git = "https://github.com/iotaledger/iota.git", subdir = "crates/iota-framework/packages/iota-framework", rev = "develop" }
-=======
 Sui = { git = "https://github.com/MystenLabs/sui.git", subdir = "crates/sui-framework/packages/sui-framework", rev = "testnet-v1.29.2" }
 # Sui = { local = "../../../../sui/crates/sui-framework/packages/sui-framework" }
 # MoveStdlib = { git = "https://github.com/iotaledger/iota.git", subdir = "crates/iota-framework/packages/move-stdlib", rev = "develop" }
 # Iota = { git = "https://github.com/iotaledger/iota.git", subdir = "crates/iota-framework/packages/iota-framework", rev = "develop" }
 
->>>>>>> 2242c75c
 # For remote import, use the `{ git = "...", subdir = "...", rev = "..." }`.
 # Revision can be a branch, a tag, and a commit hash.
 # MyRemotePackage = { git = "https://some.remote/host.git", subdir = "remote/path", rev = "main" }
