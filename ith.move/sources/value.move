<<<<<<< HEAD
module ith::statement_value;

use std::string::String;

/// StatementValue can be a String or a Number.
public enum StatementValue has copy, drop, store {
    String(String),
    Number(u64),
}

/// Creates a new StatementValue from a String.
public fun new_statement_value_string(v: String): StatementValue {
    StatementValue::String(v)
}

/// Creates a new StatementValue from a u64 number.
public fun new_statement_value_number(v: u64): StatementValue {
    StatementValue::Number(v)
}

public(package) fun as_string(self: &StatementValue): Option<String> {
    match (self) {
        StatementValue::String(text) => option::some(*text),
        StatementValue::Number(_) => option::none(),
    }
}

public(package) fun as_number(self: &StatementValue): Option<u64> {
    match (self) {
        StatementValue::String(_) => option::none(),
        StatementValue::Number(number) => option::some(*number),
=======
module ith::statement_value {
  use std::string::String;

  /// StatementValue can be a String or a Number.
  public enum StatementValue has copy, drop, store {
    String(String),
    Number(u64),
  }

  /// Creates a new StatementValue from a String.
  public fun new_statement_value_string(v : String)  : StatementValue {
    StatementValue::String(v)
  }

  /// Creates a new StatementValue from a u64 number.
  public fun new_statement_value_number(v : u64)  : StatementValue {
    StatementValue::Number(v)
  }

  public(package) fun as_string(self : &StatementValue) : Option<String> {
    match (self) {
      StatementValue::String(text) => option::some(*text),
      StatementValue::Number(_) => option::none(),
    }
  }

  public(package) fun as_number(self : &StatementValue) : Option<u64> {
    match (self) {
      StatementValue::String(_) => option::none(),
      StatementValue::Number(number) => option::some(*number),
>>>>>>> 124e55e4
    }
}<|MERGE_RESOLUTION|>--- conflicted
+++ resolved
@@ -1,36 +1,3 @@
-<<<<<<< HEAD
-module ith::statement_value;
-
-use std::string::String;
-
-/// StatementValue can be a String or a Number.
-public enum StatementValue has copy, drop, store {
-    String(String),
-    Number(u64),
-}
-
-/// Creates a new StatementValue from a String.
-public fun new_statement_value_string(v: String): StatementValue {
-    StatementValue::String(v)
-}
-
-/// Creates a new StatementValue from a u64 number.
-public fun new_statement_value_number(v: u64): StatementValue {
-    StatementValue::Number(v)
-}
-
-public(package) fun as_string(self: &StatementValue): Option<String> {
-    match (self) {
-        StatementValue::String(text) => option::some(*text),
-        StatementValue::Number(_) => option::none(),
-    }
-}
-
-public(package) fun as_number(self: &StatementValue): Option<u64> {
-    match (self) {
-        StatementValue::String(_) => option::none(),
-        StatementValue::Number(number) => option::some(*number),
-=======
 module ith::statement_value {
   use std::string::String;
 
@@ -38,7 +5,7 @@
   public enum StatementValue has copy, drop, store {
     String(String),
     Number(u64),
-  }
+}
 
   /// Creates a new StatementValue from a String.
   public fun new_statement_value_string(v : String)  : StatementValue {
@@ -61,6 +28,6 @@
     match (self) {
       StatementValue::String(_) => option::none(),
       StatementValue::Number(number) => option::some(*number),
->>>>>>> 124e55e4
     }
+  }
 }