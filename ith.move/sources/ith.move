/// This module implements a hierarchical trust system where entities can delegate
/// trust and attestation rights to other entities within a federation.
<<<<<<< HEAD
module ith::main {
    use iota::event;
    use iota::vec_map::{Self, VecMap};
    use iota::vec_set::VecSet;
    use ith::accreditation::{Self, Accreditations};
    use ith::statement::{Self, Statements, Statement};
    use ith::statement_name::StatementName;
    use ith::statement_value::StatementValue;

    // ===== Errors =====
    /// Error when operation is performed with wrong federation
    const EUnauthorizedWrongFederation: u64 = 1;
    /// Error when entity lacks sufficient accreditation permissions
    const EUnauthorizedInsufficientAccreditationToAccredit: u64 = 2;
    /// Error when entity lacks sufficient attestation permissions
    const EUnauthorizedInsufficientAccreditationToAttest: u64 = 3;
    /// Error when Value Condition for Statement is invalid (e.g., allow_any=true with specific values)
    const EInvalidStatementValueCondition: u64 = 4;
    /// Error when trying to access non-existent accreditation
    const EAccreditationNotFound: u64 = 5;

    // ===== Core Data Structures =====

    /// The main federation object representing a hierarchy of trust.
    /// This is a shared object that maintains the trust structure and governance.
    public struct Federation has key, store {
        id: UID,
        governance: Governance,
        root_authorities: vector<RootAuthority>,
    }

    /// Root authority with the highest trust level in the system.
    /// Can delegate and revoke trust to other entities.
    public struct RootAuthority has key, store {
        id: UID,
        account_id: ID,
    }

    /// Governance structure containing trusted statements and accreditation tracking.
    /// Manages what statements are trusted and who can attest/accredit.
    public struct Governance has key, store {
        id: UID,
        /// Statements that are trusted by the federation
        statements: Statements,
        /// Rights to delegate accreditation
        accreditations_to_accredit: VecMap<ID, Accreditations>,
        /// Rights for creating attestations
        accreditations_to_attest: VecMap<ID, Accreditations>,
    }

    // ===== Capability Objects =====

    /// Capability for root authority operations
    public struct RootAuthorityCap has key {
        id: UID,
        federation_id: ID,
    }

    /// Capability for attestation operations
    public struct AttestCap has key {
        id: UID,
        federation_id: ID,
    }

    /// Capability for accreditation operations
    public struct AccreditCap has key {
        id: UID,
        federation_id: ID,
    }

    // ===== Event Structures =====
=======
module ith::main;

use iota::{event, vec_map::{Self, VecMap}, vec_set::VecSet};
use ith::{
    accreditation::{Self, Accreditations},
    statement::{Self, Statements, Statement},
    statement_name::StatementName,
    statement_value::StatementValue
};
use iota::clock::Clock;

// ===== Errors =====
/// Error when operation is performed with wrong federation
const EUnauthorizedWrongFederation: u64 = 1;
/// Error when entity lacks sufficient accreditation permissions
const EUnauthorizedInsufficientAccreditationToAccredit: u64 = 2;
/// Error when entity lacks sufficient attestation permissions
const EUnauthorizedInsufficientAccreditationToAttest: u64 = 3;
/// Error when property/statement is invalid
const EInvalidStatement: u64 = 4;
/// Error when attester has insufficient accreditation for the statement
const EAttesterInsufficientAccreditation: u64 = 5;
/// Error when Value Condition for Statement is invalid (e.g., allow_any=true with specific values)
const EInvalidStatementValueCondition: u64 = 6;
/// Error when trying to access non-existent accreditation
const EAccreditationNotFound: u64 = 7;

// ===== Core Data Structures =====

/// The main federation object representing a hierarchy of trust.
/// This is a shared object that maintains the trust structure and governance.
public struct Federation has key, store {
    id: UID,
    governance: Governance,
    root_authorities: vector<RootAuthority>,
}
>>>>>>> c14e92f7

/// Root authority with the highest trust level in the system.
/// Can delegate and revoke trust to other entities.
public struct RootAuthority has key, store {
    id: UID,
    account_id: ID,
}

/// Governance structure containing trusted statements and accreditation tracking.
/// Manages what statements are trusted and who can attest/accredit.
public struct Governance has key, store {
    id: UID,
    /// Statements that are trusted by the federation
    statements: Statements,
    /// Rights to delegate accreditation
    accreditations_to_accredit: VecMap<ID, Accreditations>,
    /// Rights for creating attestations
    accreditations_to_attest: VecMap<ID, Accreditations>,
}

// ===== Capability Objects =====

/// Capability for root authority operations
public struct RootAuthorityCap has key {
    id: UID,
    federation_id: ID,
}

/// Capability for attestation operations
public struct AttestCap has key {
    id: UID,
    federation_id: ID,
}

/// Capability for accreditation operations
public struct AccreditCap has key {
    id: UID,
    federation_id: ID,
}

// ===== Event Structures =====

/// Generic event wrapper
public struct Event<D> has copy, drop {
    data: D,
}

/// Event emitted when a new federation is created
public struct FederationCreatedEvent has copy, drop {
    federation_address: address,
}

// ===== Constructor Functions =====

/// Creates a new federation with the sender as the first root authority.
/// The creator of the Federation becomes the root authority of the Federation.
public fun new_federation(ctx: &mut TxContext) {
    let federation_id = object::new(ctx);
    let mut federation = Federation {
        id: federation_id,
        root_authorities: vector::empty(),
        governance: Governance {
            id: object::new(ctx),
            statements: statement::new_statements(),
            accreditations_to_accredit: vec_map::empty(),
            accreditations_to_attest: vec_map::empty(),
        },
    };

    // Create root authority and capabilities
    let root_auth_cap = new_root_authority_cap(&federation, ctx);
    let root_authority = new_root_authority(ctx.sender().to_id(), ctx);
    vector::push_back(&mut federation.root_authorities, root_authority);

    // Grant permissions to the creator
    let permission = accreditation::new_empty_accreditations();
    federation.governance.accreditations_to_accredit.insert(ctx.sender().to_id(), permission);

    let permission = accreditation::new_empty_accreditations();
    federation.governance.accreditations_to_attest.insert(ctx.sender().to_id(), permission);

    // Create and transfer capabilities
    let attest_cap = new_cap_attest(&federation, ctx);
    let accredit_cap = new_cap_accredit(&federation, ctx);

    // Emit federation created event
    event::emit(Event {
        data: FederationCreatedEvent {
            federation_address: federation.federation_id().to_address(),
        },
    });

    // Transfer capabilities to creator
    transfer::transfer(root_auth_cap, ctx.sender());
    transfer::transfer(accredit_cap, ctx.sender());
    transfer::transfer(attest_cap, ctx.sender());

    // Share the federation object
    transfer::share_object(federation)
}

/// Creates a new root authority object
public(package) fun new_root_authority(account_id: ID, ctx: &mut TxContext): RootAuthority {
    RootAuthority {
        id: object::new(ctx),
        account_id: account_id,
    }
}

/// Creates a new root authority capability
fun new_root_authority_cap(self: &Federation, ctx: &mut TxContext): RootAuthorityCap {
    RootAuthorityCap {
        id: object::new(ctx),
        federation_id: self.federation_id(),
    }
}

/// Creates a new accreditation capability
fun new_cap_accredit(self: &Federation, ctx: &mut TxContext): AccreditCap {
    AccreditCap {
        id: object::new(ctx),
        federation_id: self.federation_id(),
    }
}

/// Creates a new attestation capability
fun new_cap_attest(self: &Federation, ctx: &mut TxContext): AttestCap {
    AttestCap {
        id: object::new(ctx),
        federation_id: self.federation_id(),
    }
}

<<<<<<< HEAD
    // ===== Write Functions =====

    /// Adds a new trusted statement to the federation.
    /// Only root authorities can perform this operation.
    public fun add_statement(
        self: &mut Federation,
        cap: &RootAuthorityCap,
        statement_name: StatementName,
        allowed_values: VecSet<StatementValue>,
        allow_any: bool,
        _ctx: &mut TxContext,
    ) {
        assert!(cap.federation_id == self.federation_id(), EUnauthorizedWrongFederation);
        assert!(
            !(allow_any && allowed_values.keys().length() > 0),
            EInvalidStatementValueCondition,
        );

        let statement = statement::new_statement(
            statement_name,
            allowed_values,
            allow_any,
            option::none(),
        );
=======
// ===== Read Functions =====
>>>>>>> c14e92f7

/// Returns the federation's unique identifier
fun federation_id(self: &Federation): ID {
    self.id.to_inner()
}

/// Gets all statement names trusted by the federation
public fun get_statements(self: &Federation): vector<StatementName> {
    self.governance.statements.data().keys()
}

<<<<<<< HEAD
    /// Revokes a statement by setting its validity period
    public fun revoke_statement(
        federation: &mut Federation,
        cap: &RootAuthorityCap,
        statement_name: StatementName,
        valid_to_ms: u64,
    ) {
        assert!(cap.federation_id == federation.federation_id(), EUnauthorizedWrongFederation);
        let statement = federation.governance.statements.data_mut().get_mut(&statement_name);
        statement.revoke(valid_to_ms);
    }
=======
/// Checks if a statement is trusted by the federation
public fun is_statement_in_federation(self: &Federation, statement_name: StatementName): bool {
    self.governance.statements.data().contains(&statement_name)
}
>>>>>>> c14e92f7

/// Gets accreditations for attestation for a specific entity
public fun get_accreditations_to_attest(self: &Federation, entity_id: &ID): &Accreditations {
    self.governance.accreditations_to_attest.get(entity_id)
}

/// Checks if an entity can create attestations
public fun is_attester(self: &Federation, entity_id: &ID): bool {
    self.governance.accreditations_to_attest.contains(entity_id)
}

/// Gets accreditations for delegation for a specific entity
public fun get_accreditations_to_accredit(self: &Federation, entity_id: &ID): &Accreditations {
    self.governance.accreditations_to_accredit.get(entity_id)
}

/// Checks if an entity can delegate accreditations
public fun is_accreditor(self: &Federation, entity_id: &ID): bool {
    self.governance.accreditations_to_accredit.contains(entity_id)
}

/// Gets the list of root authorities (package-only access)
public(package) fun root_authorities(self: &Federation): &vector<RootAuthority> {
    &self.root_authorities
}

// ===== Write Functions =====

/// Adds a new trusted statement to the federation.
/// Only root authorities can perform this operation.
public fun add_statement(
    self: &mut Federation,
    cap: &RootAuthorityCap,
    statement_name: StatementName,
    allowed_values: VecSet<StatementValue>,
    allow_any: bool,
    _ctx: &mut TxContext,
) {
    assert!(cap.federation_id == self.federation_id(), EUnauthorizedWrongFederation);
    assert!(!(allow_any && allowed_values.keys().length() > 0), EInvalidStatementValueCondition);

    let statement = statement::new_statement(
        statement_name,
        allowed_values,
        allow_any,
        option::none(),
    );

    self.governance.statements.add_statement(statement);
}

/// Revokes a statement by setting its validity period
public fun revoke_statement(
    federation: &mut Federation,
    cap: &RootAuthorityCap,
    statement_name: StatementName,
    valid_to_ms: u64,
) {
    assert!(cap.federation_id == federation.federation_id(), EUnauthorizedWrongFederation);
    let statement = federation.governance.statements.data_mut().get_mut(&statement_name);
    statement.revoke(valid_to_ms);
}

/// Adds a new root authority to the federation.
/// Only existing root authorities can perform this operation.
public fun add_root_authority(
    self: &mut Federation,
    cap: &RootAuthorityCap,
    account_id: ID,
    ctx: &mut TxContext,
) {
    if (cap.federation_id != self.federation_id()) {
        abort EUnauthorizedWrongFederation
    };

    let root_authority = new_root_authority(account_id, ctx);
    vector::push_back(&mut self.root_authorities, root_authority);

    let cap = new_root_authority_cap(self, ctx);
    transfer::transfer(cap, account_id.to_address());
}

/// Grants accreditation rights to another entity.
/// Allows the receiver to delegate accreditation permissions to others.
public fun create_accreditation_to_accredit(
    self: &mut Federation,
    cap: &AccreditCap,
    receiver: ID,
    want_statements: vector<Statement>,
    ctx: &mut TxContext,
) {
    assert!(cap.federation_id == self.federation_id(), EUnauthorizedWrongFederation);
    let current_time_ms = ctx.epoch_timestamp_ms();

    // Check permissions only if sender is not a root authority
    if (!self.is_root_authority(&ctx.sender().to_id())) {
        let accreditations_to_accredit = self.get_accreditations_to_accredit(
            &ctx.sender().to_id(),
        );
<<<<<<< HEAD
        assert!(accreditation_to_revoke_idx.is_some(), EAccreditationNotFound);

        // Check revocation permissions
        if (!self.is_root_authority(&ctx.sender().to_id())) {
            let accreditation_to_revoke =
                &entitys_attest_permissions.accredited_statements()[
                    accreditation_to_revoke_idx.extract(),
                ];
            let (_, statements) = (*accreditation_to_revoke.statements()).into_keys_values();
            assert!(
                remover_accreditations.are_statements_compliant(&statements, current_time_ms),
                EUnauthorizedInsufficientAccreditationToAttest,
            );
        };

        // Remove the permission
        let entitys_attest_permissions = self
            .governance
            .accreditations_to_attest
            .get_mut(entity_id);
        entitys_attest_permissions.remove_accredited_statement(permission_id);
    }

    /// Revokes accreditation rights from an entity
    public fun revoke_accreditation_to_accredit(
        self: &mut Federation,
        cap: &AccreditCap,
        entity_id: &ID,
        permission_id: &ID,
        ctx: &mut TxContext,
    ) {
        assert!(cap.federation_id == self.federation_id(), EUnauthorizedWrongFederation);
        let remover_permissions = self.get_accreditations_to_accredit(&ctx.sender().to_id());

        let entitys_accredit_permissions = self.get_accreditations_to_accredit(entity_id);
        let mut accreditation_to_revoke_idx = entitys_accredit_permissions.find_accredited_statement_id(
            permission_id,
=======
        assert!(
            accreditations_to_accredit.are_statements_compliant(
                &want_statements,
                current_time_ms,
            ),
            EUnauthorizedInsufficientAccreditationToAccredit,
>>>>>>> c14e92f7
        );
    };

    let accreditation = accreditation::new_accreditation(want_statements, ctx);
    if (self.governance.accreditations_to_accredit.contains(&receiver)) {
        self
            .governance
            .accreditations_to_accredit
<<<<<<< HEAD
            .get_mut(entity_id);
        entitys_accredit_permissions.remove_accredited_statement(permission_id);
    }

    // ===== Validation Functions =====

    /// Validates a single statement from an attester
    /// Returns true if validation passes, false otherwise
    public fun validate_statement(
        self: &Federation,
        attester_id: &ID,
        statement_name: StatementName,
        statement_value: StatementValue,
        ctx: &mut TxContext,
    ): bool {
        let current_time_ms = ctx.epoch_timestamp_ms();

        // Check if statement is trusted by the federation
        if (!self.is_statement_in_federation(statement_name)) {
            return false
        };

        // Check if attester has permissions for the statement
        let accreditations = self.get_accreditations_to_attest(attester_id);
        if (
            !accreditations.is_statement_allowed(&statement_name, &statement_value, current_time_ms)
        ) {
            return false
        };

        true
=======
            .get_mut(&receiver)
            .add_accreditation(accreditation);
    } else {
        let mut accreditations = accreditation::new_empty_accreditations();
        accreditations.add_accreditation(accreditation);
        self.governance.accreditations_to_accredit.insert(receiver, accreditations);

        // Create and transfer capability
        transfer::transfer(self.new_cap_accredit(ctx), receiver.to_address());
>>>>>>> c14e92f7
    }
}

<<<<<<< HEAD
    /// Validates multiple statements from an issuer
    /// Returns true if all validations pass, false otherwise
    public fun validate_statements(
        self: &Federation,
        attester_id: &ID,
        statements: VecMap<StatementName, StatementValue>,
        ctx: &mut TxContext,
    ): bool {
        let current_time_ms = ctx.epoch_timestamp_ms();
        let statement_names = statements.keys();

        // First check if all statements are trusted by the federation
        let mut idx = 0;
        while (idx < statement_names.length()) {
            let statement_name = statement_names[idx];
            if (!self.is_statement_in_federation(statement_name)) {
                return false
            };
            idx = idx + 1;
        };

        // Then check if issuer has permissions for all statements
        let accreditations = self.get_accreditations_to_attest(attester_id);
        if (!accreditations.are_statements_allowed(&statements, current_time_ms)) {
            return false
        };

        true
    }
=======
/// Grants attestation rights to another entity.
/// Allows the receiver to create trusted attestations.
public fun create_accreditation_to_attest(
    self: &mut Federation,
    cap: &AttestCap,
    receiver: ID,
    wanted_statements: vector<Statement>,
    ctx: &mut TxContext,
) {
    assert!(cap.federation_id == self.federation_id(), EUnauthorizedWrongFederation);
    let current_time_ms = ctx.epoch_timestamp_ms();

    // Check permissions only if sender is not a root authority
    if (!self.is_root_authority(&ctx.sender().to_id())) {
        let accreditations_to_accredit = self.get_accreditations_to_accredit(
            &ctx.sender().to_id(),
        );
        assert!(
            accreditations_to_accredit.are_statements_compliant(
                &wanted_statements,
                current_time_ms,
            ),
            EUnauthorizedInsufficientAccreditationToAccredit,
        );
    };
>>>>>>> c14e92f7

    let accredited_statement = accreditation::new_accreditation(wanted_statements, ctx);

    if (self.governance.accreditations_to_attest.contains(&receiver)) {
        self
            .governance
            .accreditations_to_attest
            .get_mut(&receiver)
            .add_accreditation(accredited_statement);
    } else {
        let mut accreditations_to_attest = accreditation::new_empty_accreditations();
        accreditations_to_attest.add_accreditation(accredited_statement);
        self.governance.accreditations_to_attest.insert(receiver, accreditations_to_attest);

        // Create and transfer capability
        transfer::transfer(self.new_cap_attest(ctx), receiver.to_address());
    };
}

/// Revokes attestation rights from an entity
public fun revoke_accreditation_to_attest(
    self: &mut Federation,
    cap: &AttestCap,
    entity_id: &ID,
    permission_id: &ID,
    ctx: &mut TxContext,
) {
    let current_time_ms = ctx.epoch_timestamp_ms();
    assert!(cap.federation_id == self.federation_id(), EUnauthorizedWrongFederation);

    let remover_accreditations = self.get_accreditations_to_attest(&ctx.sender().to_id());
    let entitys_attest_permissions = self.get_accreditations_to_attest(entity_id);
    let mut accreditation_to_revoke_idx = entitys_attest_permissions.find_accredited_statement_id(
        permission_id,
    );
    assert!(accreditation_to_revoke_idx.is_some(), EAccreditationNotFound);

    // Check revocation permissions
    if (!self.is_root_authority(&ctx.sender().to_id())) {
        let accreditation_to_revoke =
            &entitys_attest_permissions.accredited_statements()[
                accreditation_to_revoke_idx.extract(),
            ];
        let (_, statements) = (*accreditation_to_revoke.statements()).into_keys_values();
        assert!(
            remover_accreditations.are_statements_compliant(&statements, current_time_ms),
            EUnauthorizedInsufficientAccreditationToAttest,
        );
    };

    // Remove the permission
    let entitys_attest_permissions = self.governance.accreditations_to_attest.get_mut(entity_id);
    entitys_attest_permissions.remove_accredited_statement(permission_id);
}

/// Revokes accreditation rights from an entity
public fun revoke_accreditation_to_accredit(
    self: &mut Federation,
    cap: &AccreditCap,
    entity_id: &ID,
    permission_id: &ID,
    ctx: &mut TxContext,
) {
    assert!(cap.federation_id == self.federation_id(), EUnauthorizedWrongFederation);
    let remover_permissions = self.get_accreditations_to_accredit(&ctx.sender().to_id());

    let entitys_accredit_permissions = self.get_accreditations_to_accredit(entity_id);
    let mut accreditation_to_revoke_idx = entitys_accredit_permissions.find_accredited_statement_id(
        permission_id,
    );
    assert!(accreditation_to_revoke_idx.is_some(), EAccreditationNotFound);

    // Check revocation permissions
    if (!self.is_root_authority(&ctx.sender().to_id())) {
        let accreditation_to_revoke =
            &entitys_accredit_permissions.accredited_statements()[
                accreditation_to_revoke_idx.extract(),
            ];
        let current_time_ms = ctx.epoch_timestamp_ms();
        let (_, statements) = (*accreditation_to_revoke.statements()).into_keys_values();
        assert!(
            remover_permissions.are_statements_compliant(&statements, current_time_ms),
            EUnauthorizedInsufficientAccreditationToAccredit,
        );
    };

    // Remove the permission
    let entitys_accredit_permissions = self
        .governance
        .accreditations_to_accredit
        .get_mut(entity_id);
    entitys_accredit_permissions.remove_accredited_statement(permission_id);
}

// ===== Validation Functions =====

/// Validates a single statement from an attester
public fun validate_statement(
    self: &Federation,
    attester_id: &ID,
    statement_name: StatementName,
    statement_value: StatementValue,
    clock: &Clock,
) {
    let current_time_ms = clock.timestamp_ms();
    assert!(self.is_statement_in_federation(statement_name), EInvalidStatement);

    let accreditations = self.get_accreditations_to_attest(attester_id);
    assert!(
        accreditations.is_statement_allowed(&statement_name, &statement_value, current_time_ms),
        EAttesterInsufficientAccreditation,
    );
}

/// Validates multiple statements from an issuer
public fun validate_statements(
    self: &Federation,
    attester_id: &ID,
    statements: VecMap<StatementName, StatementValue>,
    clock: &Clock,
) {
    let current_time_ms = clock.timestamp_ms();
    let statement_names = statements.keys();

    // First check if all statements are trusted by the federation
    let mut idx = 0;
    while (idx < statement_names.length()) {
        let statement_name = statement_names[idx];
        assert!(self.is_statement_in_federation(statement_name), EInvalidStatement);
        idx = idx + 1;
    };

    // Then check if issuer has permissions for all statements
    let accreditations = self.get_accreditations_to_attest(attester_id);
    assert!(
        accreditations.are_statements_allowed(&statements, current_time_ms),
        EAttesterInsufficientAccreditation,
    );
}

// ===== Helper Functions =====

/// Checks if an entity is a root authority in the federation
fun is_root_authority(self: &Federation, id: &ID): bool {
    let mut idx = 0;
    while (idx < self.root_authorities.length()) {
        if (self.root_authorities[idx].account_id == *id) {
            return true
        };
        idx = idx + 1;
    };
    false
}<|MERGE_RESOLUTION|>--- conflicted
+++ resolved
@@ -1,14 +1,15 @@
 /// This module implements a hierarchical trust system where entities can delegate
 /// trust and attestation rights to other entities within a federation.
-<<<<<<< HEAD
-module ith::main {
-    use iota::event;
-    use iota::vec_map::{Self, VecMap};
-    use iota::vec_set::VecSet;
-    use ith::accreditation::{Self, Accreditations};
-    use ith::statement::{Self, Statements, Statement};
-    use ith::statement_name::StatementName;
-    use ith::statement_value::StatementValue;
+module ith::main;
+
+use iota::{event, vec_map::{Self, VecMap}, vec_set::VecSet};
+use ith::{
+    accreditation::{Self, Accreditations},
+    statement::{Self, Statements, Statement},
+    statement_name::StatementName,
+    statement_value::StatementValue
+};
+use iota::clock::Clock;
 
     // ===== Errors =====
     /// Error when operation is performed with wrong federation
@@ -22,84 +23,6 @@
     /// Error when trying to access non-existent accreditation
     const EAccreditationNotFound: u64 = 5;
 
-    // ===== Core Data Structures =====
-
-    /// The main federation object representing a hierarchy of trust.
-    /// This is a shared object that maintains the trust structure and governance.
-    public struct Federation has key, store {
-        id: UID,
-        governance: Governance,
-        root_authorities: vector<RootAuthority>,
-    }
-
-    /// Root authority with the highest trust level in the system.
-    /// Can delegate and revoke trust to other entities.
-    public struct RootAuthority has key, store {
-        id: UID,
-        account_id: ID,
-    }
-
-    /// Governance structure containing trusted statements and accreditation tracking.
-    /// Manages what statements are trusted and who can attest/accredit.
-    public struct Governance has key, store {
-        id: UID,
-        /// Statements that are trusted by the federation
-        statements: Statements,
-        /// Rights to delegate accreditation
-        accreditations_to_accredit: VecMap<ID, Accreditations>,
-        /// Rights for creating attestations
-        accreditations_to_attest: VecMap<ID, Accreditations>,
-    }
-
-    // ===== Capability Objects =====
-
-    /// Capability for root authority operations
-    public struct RootAuthorityCap has key {
-        id: UID,
-        federation_id: ID,
-    }
-
-    /// Capability for attestation operations
-    public struct AttestCap has key {
-        id: UID,
-        federation_id: ID,
-    }
-
-    /// Capability for accreditation operations
-    public struct AccreditCap has key {
-        id: UID,
-        federation_id: ID,
-    }
-
-    // ===== Event Structures =====
-=======
-module ith::main;
-
-use iota::{event, vec_map::{Self, VecMap}, vec_set::VecSet};
-use ith::{
-    accreditation::{Self, Accreditations},
-    statement::{Self, Statements, Statement},
-    statement_name::StatementName,
-    statement_value::StatementValue
-};
-use iota::clock::Clock;
-
-// ===== Errors =====
-/// Error when operation is performed with wrong federation
-const EUnauthorizedWrongFederation: u64 = 1;
-/// Error when entity lacks sufficient accreditation permissions
-const EUnauthorizedInsufficientAccreditationToAccredit: u64 = 2;
-/// Error when entity lacks sufficient attestation permissions
-const EUnauthorizedInsufficientAccreditationToAttest: u64 = 3;
-/// Error when property/statement is invalid
-const EInvalidStatement: u64 = 4;
-/// Error when attester has insufficient accreditation for the statement
-const EAttesterInsufficientAccreditation: u64 = 5;
-/// Error when Value Condition for Statement is invalid (e.g., allow_any=true with specific values)
-const EInvalidStatementValueCondition: u64 = 6;
-/// Error when trying to access non-existent accreditation
-const EAccreditationNotFound: u64 = 7;
-
 // ===== Core Data Structures =====
 
 /// The main federation object representing a hierarchy of trust.
@@ -109,7 +32,6 @@
     governance: Governance,
     root_authorities: vector<RootAuthority>,
 }
->>>>>>> c14e92f7
 
 /// Root authority with the highest trust level in the system.
 /// Can delegate and revoke trust to other entities.
@@ -243,8 +165,49 @@
     }
 }
 
-<<<<<<< HEAD
-    // ===== Write Functions =====
+// ===== Read Functions =====
+
+/// Returns the federation's unique identifier
+fun federation_id(self: &Federation): ID {
+    self.id.to_inner()
+}
+
+/// Gets all statement names trusted by the federation
+public fun get_statements(self: &Federation): vector<StatementName> {
+    self.governance.statements.data().keys()
+}
+
+/// Checks if a statement is trusted by the federation
+public fun is_statement_in_federation(self: &Federation, statement_name: StatementName): bool {
+    self.governance.statements.data().contains(&statement_name)
+}
+
+/// Gets accreditations for attestation for a specific entity
+public fun get_accreditations_to_attest(self: &Federation, entity_id: &ID): &Accreditations {
+    self.governance.accreditations_to_attest.get(entity_id)
+}
+
+/// Checks if an entity can create attestations
+public fun is_attester(self: &Federation, entity_id: &ID): bool {
+    self.governance.accreditations_to_attest.contains(entity_id)
+}
+
+/// Gets accreditations for delegation for a specific entity
+public fun get_accreditations_to_accredit(self: &Federation, entity_id: &ID): &Accreditations {
+    self.governance.accreditations_to_accredit.get(entity_id)
+}
+
+/// Checks if an entity can delegate accreditations
+public fun is_accreditor(self: &Federation, entity_id: &ID): bool {
+    self.governance.accreditations_to_accredit.contains(entity_id)
+}
+
+/// Gets the list of root authorities (package-only access)
+public(package) fun root_authorities(self: &Federation): &vector<RootAuthority> {
+    &self.root_authorities
+}
+
+// ===== Write Functions =====
 
     /// Adds a new trusted statement to the federation.
     /// Only root authorities can perform this operation.
@@ -262,27 +225,16 @@
             EInvalidStatementValueCondition,
         );
 
-        let statement = statement::new_statement(
-            statement_name,
-            allowed_values,
-            allow_any,
-            option::none(),
-        );
-=======
-// ===== Read Functions =====
->>>>>>> c14e92f7
-
-/// Returns the federation's unique identifier
-fun federation_id(self: &Federation): ID {
-    self.id.to_inner()
-}
-
-/// Gets all statement names trusted by the federation
-public fun get_statements(self: &Federation): vector<StatementName> {
-    self.governance.statements.data().keys()
-}
-
-<<<<<<< HEAD
+    let statement = statement::new_statement(
+        statement_name,
+        allowed_values,
+        allow_any,
+        option::none(),
+    );
+
+    self.governance.statements.add_statement(statement);
+}
+
     /// Revokes a statement by setting its validity period
     public fun revoke_statement(
         federation: &mut Federation,
@@ -294,74 +246,6 @@
         let statement = federation.governance.statements.data_mut().get_mut(&statement_name);
         statement.revoke(valid_to_ms);
     }
-=======
-/// Checks if a statement is trusted by the federation
-public fun is_statement_in_federation(self: &Federation, statement_name: StatementName): bool {
-    self.governance.statements.data().contains(&statement_name)
-}
->>>>>>> c14e92f7
-
-/// Gets accreditations for attestation for a specific entity
-public fun get_accreditations_to_attest(self: &Federation, entity_id: &ID): &Accreditations {
-    self.governance.accreditations_to_attest.get(entity_id)
-}
-
-/// Checks if an entity can create attestations
-public fun is_attester(self: &Federation, entity_id: &ID): bool {
-    self.governance.accreditations_to_attest.contains(entity_id)
-}
-
-/// Gets accreditations for delegation for a specific entity
-public fun get_accreditations_to_accredit(self: &Federation, entity_id: &ID): &Accreditations {
-    self.governance.accreditations_to_accredit.get(entity_id)
-}
-
-/// Checks if an entity can delegate accreditations
-public fun is_accreditor(self: &Federation, entity_id: &ID): bool {
-    self.governance.accreditations_to_accredit.contains(entity_id)
-}
-
-/// Gets the list of root authorities (package-only access)
-public(package) fun root_authorities(self: &Federation): &vector<RootAuthority> {
-    &self.root_authorities
-}
-
-// ===== Write Functions =====
-
-/// Adds a new trusted statement to the federation.
-/// Only root authorities can perform this operation.
-public fun add_statement(
-    self: &mut Federation,
-    cap: &RootAuthorityCap,
-    statement_name: StatementName,
-    allowed_values: VecSet<StatementValue>,
-    allow_any: bool,
-    _ctx: &mut TxContext,
-) {
-    assert!(cap.federation_id == self.federation_id(), EUnauthorizedWrongFederation);
-    assert!(!(allow_any && allowed_values.keys().length() > 0), EInvalidStatementValueCondition);
-
-    let statement = statement::new_statement(
-        statement_name,
-        allowed_values,
-        allow_any,
-        option::none(),
-    );
-
-    self.governance.statements.add_statement(statement);
-}
-
-/// Revokes a statement by setting its validity period
-public fun revoke_statement(
-    federation: &mut Federation,
-    cap: &RootAuthorityCap,
-    statement_name: StatementName,
-    valid_to_ms: u64,
-) {
-    assert!(cap.federation_id == federation.federation_id(), EUnauthorizedWrongFederation);
-    let statement = federation.governance.statements.data_mut().get_mut(&statement_name);
-    statement.revoke(valid_to_ms);
-}
 
 /// Adds a new root authority to the federation.
 /// Only existing root authorities can perform this operation.
@@ -399,52 +283,12 @@
         let accreditations_to_accredit = self.get_accreditations_to_accredit(
             &ctx.sender().to_id(),
         );
-<<<<<<< HEAD
-        assert!(accreditation_to_revoke_idx.is_some(), EAccreditationNotFound);
-
-        // Check revocation permissions
-        if (!self.is_root_authority(&ctx.sender().to_id())) {
-            let accreditation_to_revoke =
-                &entitys_attest_permissions.accredited_statements()[
-                    accreditation_to_revoke_idx.extract(),
-                ];
-            let (_, statements) = (*accreditation_to_revoke.statements()).into_keys_values();
-            assert!(
-                remover_accreditations.are_statements_compliant(&statements, current_time_ms),
-                EUnauthorizedInsufficientAccreditationToAttest,
-            );
-        };
-
-        // Remove the permission
-        let entitys_attest_permissions = self
-            .governance
-            .accreditations_to_attest
-            .get_mut(entity_id);
-        entitys_attest_permissions.remove_accredited_statement(permission_id);
-    }
-
-    /// Revokes accreditation rights from an entity
-    public fun revoke_accreditation_to_accredit(
-        self: &mut Federation,
-        cap: &AccreditCap,
-        entity_id: &ID,
-        permission_id: &ID,
-        ctx: &mut TxContext,
-    ) {
-        assert!(cap.federation_id == self.federation_id(), EUnauthorizedWrongFederation);
-        let remover_permissions = self.get_accreditations_to_accredit(&ctx.sender().to_id());
-
-        let entitys_accredit_permissions = self.get_accreditations_to_accredit(entity_id);
-        let mut accreditation_to_revoke_idx = entitys_accredit_permissions.find_accredited_statement_id(
-            permission_id,
-=======
         assert!(
             accreditations_to_accredit.are_statements_compliant(
                 &want_statements,
                 current_time_ms,
             ),
             EUnauthorizedInsufficientAccreditationToAccredit,
->>>>>>> c14e92f7
         );
     };
 
@@ -453,39 +297,6 @@
         self
             .governance
             .accreditations_to_accredit
-<<<<<<< HEAD
-            .get_mut(entity_id);
-        entitys_accredit_permissions.remove_accredited_statement(permission_id);
-    }
-
-    // ===== Validation Functions =====
-
-    /// Validates a single statement from an attester
-    /// Returns true if validation passes, false otherwise
-    public fun validate_statement(
-        self: &Federation,
-        attester_id: &ID,
-        statement_name: StatementName,
-        statement_value: StatementValue,
-        ctx: &mut TxContext,
-    ): bool {
-        let current_time_ms = ctx.epoch_timestamp_ms();
-
-        // Check if statement is trusted by the federation
-        if (!self.is_statement_in_federation(statement_name)) {
-            return false
-        };
-
-        // Check if attester has permissions for the statement
-        let accreditations = self.get_accreditations_to_attest(attester_id);
-        if (
-            !accreditations.is_statement_allowed(&statement_name, &statement_value, current_time_ms)
-        ) {
-            return false
-        };
-
-        true
-=======
             .get_mut(&receiver)
             .add_accreditation(accreditation);
     } else {
@@ -495,41 +306,9 @@
 
         // Create and transfer capability
         transfer::transfer(self.new_cap_accredit(ctx), receiver.to_address());
->>>>>>> c14e92f7
-    }
-}
-
-<<<<<<< HEAD
-    /// Validates multiple statements from an issuer
-    /// Returns true if all validations pass, false otherwise
-    public fun validate_statements(
-        self: &Federation,
-        attester_id: &ID,
-        statements: VecMap<StatementName, StatementValue>,
-        ctx: &mut TxContext,
-    ): bool {
-        let current_time_ms = ctx.epoch_timestamp_ms();
-        let statement_names = statements.keys();
-
-        // First check if all statements are trusted by the federation
-        let mut idx = 0;
-        while (idx < statement_names.length()) {
-            let statement_name = statement_names[idx];
-            if (!self.is_statement_in_federation(statement_name)) {
-                return false
-            };
-            idx = idx + 1;
-        };
-
-        // Then check if issuer has permissions for all statements
-        let accreditations = self.get_accreditations_to_attest(attester_id);
-        if (!accreditations.are_statements_allowed(&statements, current_time_ms)) {
-            return false
-        };
-
-        true
-    }
-=======
+    }
+}
+
 /// Grants attestation rights to another entity.
 /// Allows the receiver to create trusted attestations.
 public fun create_accreditation_to_attest(
@@ -555,7 +334,6 @@
             EUnauthorizedInsufficientAccreditationToAccredit,
         );
     };
->>>>>>> c14e92f7
 
     let accredited_statement = accreditation::new_accreditation(wanted_statements, ctx);
 
@@ -606,10 +384,13 @@
         );
     };
 
-    // Remove the permission
-    let entitys_attest_permissions = self.governance.accreditations_to_attest.get_mut(entity_id);
-    entitys_attest_permissions.remove_accredited_statement(permission_id);
-}
+        // Remove the permission
+        let entitys_attest_permissions = self
+            .governance
+            .accreditations_to_attest
+            .get_mut(entity_id);
+        entitys_attest_permissions.remove_accredited_statement(permission_id);
+    }
 
 /// Revokes accreditation rights from an entity
 public fun revoke_accreditation_to_accredit(
@@ -652,49 +433,62 @@
 
 // ===== Validation Functions =====
 
-/// Validates a single statement from an attester
-public fun validate_statement(
-    self: &Federation,
-    attester_id: &ID,
-    statement_name: StatementName,
-    statement_value: StatementValue,
-    clock: &Clock,
-) {
-    let current_time_ms = clock.timestamp_ms();
-    assert!(self.is_statement_in_federation(statement_name), EInvalidStatement);
-
-    let accreditations = self.get_accreditations_to_attest(attester_id);
-    assert!(
-        accreditations.is_statement_allowed(&statement_name, &statement_value, current_time_ms),
-        EAttesterInsufficientAccreditation,
-    );
-}
-
-/// Validates multiple statements from an issuer
-public fun validate_statements(
-    self: &Federation,
-    attester_id: &ID,
-    statements: VecMap<StatementName, StatementValue>,
-    clock: &Clock,
-) {
-    let current_time_ms = clock.timestamp_ms();
-    let statement_names = statements.keys();
-
-    // First check if all statements are trusted by the federation
-    let mut idx = 0;
-    while (idx < statement_names.length()) {
-        let statement_name = statement_names[idx];
-        assert!(self.is_statement_in_federation(statement_name), EInvalidStatement);
-        idx = idx + 1;
-    };
-
-    // Then check if issuer has permissions for all statements
-    let accreditations = self.get_accreditations_to_attest(attester_id);
-    assert!(
-        accreditations.are_statements_allowed(&statements, current_time_ms),
-        EAttesterInsufficientAccreditation,
-    );
-}
+    /// Validates a single statement from an attester
+    /// Returns true if validation passes, false otherwise
+    public fun validate_statement(
+        self: &Federation,
+        attester_id: &ID,
+        statement_name: StatementName,
+        statement_value: StatementValue,
+        ctx: &mut TxContext,
+    ): bool {
+        let current_time_ms = ctx.epoch_timestamp_ms();
+
+        // Check if statement is trusted by the federation
+        if (!self.is_statement_in_federation(statement_name)) {
+            return false
+        };
+
+        // Check if attester has permissions for the statement
+        let accreditations = self.get_accreditations_to_attest(attester_id);
+        if (
+            !accreditations.is_statement_allowed(&statement_name, &statement_value, current_time_ms)
+        ) {
+            return false
+        };
+
+        true
+    }
+
+    /// Validates multiple statements from an issuer
+    /// Returns true if all validations pass, false otherwise
+    public fun validate_statements(
+        self: &Federation,
+        attester_id: &ID,
+        statements: VecMap<StatementName, StatementValue>,
+        ctx: &mut TxContext,
+    ): bool {
+        let current_time_ms = ctx.epoch_timestamp_ms();
+        let statement_names = statements.keys();
+
+        // First check if all statements are trusted by the federation
+        let mut idx = 0;
+        while (idx < statement_names.length()) {
+            let statement_name = statement_names[idx];
+            if (!self.is_statement_in_federation(statement_name)) {
+                return false
+            };
+            idx = idx + 1;
+        };
+
+        // Then check if issuer has permissions for all statements
+        let accreditations = self.get_accreditations_to_attest(attester_id);
+        if (!accreditations.are_statements_allowed(&statements, current_time_ms)) {
+            return false
+        };
+
+        true
+    }
 
 // ===== Helper Functions =====
 
